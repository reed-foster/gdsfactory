--- conflicted
+++ resolved
@@ -44,11 +44,7 @@
     gnd_bot.dmovex(-metal_spacing)
 
     pads = c << gf.components.array(
-<<<<<<< HEAD
-        pad, columns=1, rows=3, row_pitch=pad_pitch, centered=True
-=======
         pad, columns=1, rows=3, column_pitch=0, row_pitch=pad_pitch, centered=True
->>>>>>> 7e8b6fe7
     )
     pads.dxmin = via.dxmax + route_xsize
     pads.dy = 0
