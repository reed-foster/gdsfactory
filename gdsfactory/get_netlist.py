"""Extract netlist from component port connectivity.

Assumes two ports are connected when they have same width, x, y

.. code:: yaml

    connections:
        - coupler,N0:bendLeft,W0
        - coupler,N1:bendRight,N0
        - bednLeft,N0:straight,W0
        - bendRight,N0:straight,E0

    ports:
        - coupler,E0
        - coupler,W0

"""

from __future__ import annotations

from collections import defaultdict
from collections.abc import Callable, Sequence
from pprint import pprint
from typing import Any, Protocol
from warnings import warn

import numpy as np

from gdsfactory import Port
from gdsfactory import typings
from gdsfactory.component import Component, ComponentReference
from gdsfactory.name import clean_name
from gdsfactory.serialization import clean_dict, clean_value_json
from gdsfactory.typings import LayerSpec


def nets_to_connections(
    nets: list[dict[str, Any]], connections: dict[str, Any]
) -> dict[str, str]:
    connections = dict(connections)
    inverse_connections = {v: k for k, v in connections.items()}

    def _is_connected(p: str) -> bool:
        return (p in connections) or (p in inverse_connections)

    def _add_connection(p: str, q: str) -> None:
        connections[p] = q
        inverse_connections[q] = p

    def _get_connected_port(p: str) -> Any:
        return connections[p] if p in connections else inverse_connections[p]

    for net in nets:
        p = net["p1"]
        q = net["p2"]
        if _is_connected(p):
            _q = _get_connected_port(p)
            raise ValueError(
                "SAX currently does not support multiply connected ports. "
                f"Got {p}<->{q} and {p}<->{_q}"
            )
        if _is_connected(q):
            _p = _get_connected_port(q)
            raise ValueError(
                "SAX currently does not support multiply connected ports. "
                f"Got {p}<->{q} and {_p}<->{q}"
            )
        _add_connection(p, q)
    return connections


def get_default_connection_validators() -> dict[str, Callable[..., None]]:
    return {"optical": validate_optical_connection, "electrical": _null_validator}


def get_instance_name_from_alias(reference: ComponentReference) -> str:
    """Returns the instance name from the label.

    If no label returns to instanceName_x_y.

    Args:
        reference: reference that needs naming.
    """
    return clean_name(reference.name)


def get_instance_name_from_label(
    component: Component,
    reference: ComponentReference,
    layer_label: LayerSpec = "LABEL_INSTANCE",
) -> str:
    """Returns the instance name from the label.

    If no label returns to instanceName_x_y.

    Args:
        component: with labels.
        reference: reference that needs naming.
        layer_label: ignores layer_label[1].
    """
    from gdsfactory.pdk import get_layer

    layer_label = get_layer(layer_label)

    x = reference.dx
    y = reference.dy
    labels = component.labels

    # default instance name follows component.aliases
    text = clean_name(f"{reference.cell.name}_{x}_{y}")

    # try to get the instance name from a label
    for label in labels:
        xl = label.dposition[0]
        yl = label.dposition[1]
        if x == xl and y == yl and label.layer == layer_label[0]:
            # print(label.text, xl, yl, x, y)
            return label.text

    return text


def _is_array_reference(ref: ComponentReference) -> bool:
    return ref.na > 1 or ref.nb > 1


def _is_orthogonal_array_reference(ref: ComponentReference) -> bool:
    return abs(ref.a.y) == 0 and abs(ref.b.x) == 0


def get_netlist(
    component: Component,
    exclude_port_types: Sequence[str] | None = (
        "placement",
        "pad",
        "bump",
        "vertical_te",
        "vertical_tm",
        "edge_coupler",
    ),
    get_instance_name: Callable[..., str] = get_instance_name_from_alias,
    allow_multiple: bool = True,
    connection_error_types: dict[str, list[str]] | None = None,
) -> dict[str, Any]:
    """From Component returns a dict with instances, connections and placements.

    warnings collected during netlisting are reported back into the netlist.
    These include warnings about mismatched port widths, orientations, shear angles, excessive offsets, etc.
    You can also configure warning types which should throw an error when encountered
    by modifying connection_error_types.
    A key difference in this algorithm is that we group each port type independently.
    This allows us to use different logic to determine i.e.
    if an electrical port is properly connected vs an optical port.
    In this function, the core logic is the same, but we employ extra validation for optical ports.

    Args:
        component: to extract netlist.
        exclude_port_types: optional list of port types to exclude from netlisting.
        get_instance_name: function to get instance name.
        allow_multiple: False to raise an error if more than two ports share the same connection. \
                if True, will return key: [value] pairs with [value] a list of all connected instances.
        connection_error_types: optional dictionary of port types and error types to raise an error for.

    Returns:
        instances: Dict of instance name and settings.
        nets: List of connected port pairs/groups
        placements: Dict of instance names and placements (x, y, rotation).
        port: Dict portName: ComponentName,port.
        name: name of component.
        warnings: warning messages (disconnected pins).

    """
    placements: dict[str, dict[str, Any]] = {}
    instances: dict[str, dict[str, Any]] = {}
    nets: list[dict[str, Any]] = []
    top_ports: dict[str, str] = {}

    # store where ports are located
    name2port = {}

    # TOP level ports
    ports = component.ports
    ports_by_type: defaultdict[str, list[str]] = defaultdict(list)
    top_ports_list: set[str] = set()

    references = _get_references_to_netlist(component)

    for reference in references:
        c = reference.cell
        origin = reference.dtrans.disp
        x = origin.x
        y = origin.y
        reference_name = get_instance_name(reference)
<<<<<<< HEAD
        is_array_ref = False
        if _is_array_reference(reference):
            is_array_ref = True
        instance: dict[str, Any] = {}
=======
        instance = {}
>>>>>>> 6abe2c16

        if c.info:
            instance.update(component=c.name, info=c.info.model_dump())

        # Don't extract netlist for cells with no function_name (e.g. subcells imported from GDS)
        if not c.function_name:
            continue

        # Prefer name from settings over c.name
        if c.settings:
            settings = c.settings.model_dump()

            instance.update(
                component=c.function_name,
                settings=settings,
            )

        instances[reference_name] = instance
        placements[reference_name] = {
            "x": x,
            "y": y,
            "rotation": reference.dcplx_trans.angle,
            "mirror": reference.dtrans.mirror,
        }

        if _is_array_reference(reference):
            if _is_orthogonal_array_reference(reference):
                instances[reference_name]["array"] = {
                    "columns": reference.na,
                    "rows": reference.nb,
                    "column_pitch": reference.da.x,
                    "row_pitch": reference.db.y,
                }
            else:
                instances[reference_name]["array"] = {
                    "num_a": reference.na,
                    "num_b": reference.nb,
                    "pitch_a": (reference.da.x, reference.da.y),
                    "pitch_b": (reference.db.x, reference.db.y),
                }
            reference_name = get_instance_name(reference)
            for ia in range(reference.na):
                for ib in range(reference.nb):
                    for port in reference.cell.ports:
                        ref_port = reference.ports[port.name, ia, ib]
                        src = f"{reference_name}<{ia}.{ib}>,{port.name}"
                        name2port[src] = ref_port
                        ports_by_type[port.port_type].append(src)
        else:
            # lower level ports
            for port in reference.ports:
                reference_name = get_instance_name(reference)
                src = f"{reference_name},{port.name}"
                name2port[src] = port
                ports_by_type[port.port_type].append(src)

    for port in ports:
        port_name = port.name
        if port_name is not None:
            name2port[port_name] = port
            top_ports_list.add(port_name)
            ports_by_type[port.port_type].append(port_name)

    warnings = {}
    for port_type, port_names in ports_by_type.items():
        if exclude_port_types and port_type in exclude_port_types:
            continue
        connections_t, warnings_t = extract_connections(
            port_names,
            name2port,
            port_type,
            allow_multiple=allow_multiple,
            connection_error_types=connection_error_types,
        )
        if warnings_t:
            warnings[port_type] = warnings_t

        for connection in connections_t:
            if len(connection) == 2:
                src, dst = connection
                if src in top_ports_list:
                    top_ports[src] = dst
                elif dst in top_ports_list:
                    top_ports[dst] = src
                else:
                    src_dest = sorted([src, dst])
                    net = {"p1": src_dest[0], "p2": src_dest[1]}
                    nets.append(net)

    # sort nets by p1 (and then p2, in the case of a tie)
    nets_sorted = sorted(nets, key=lambda net: f"{net['p1']},{net['p2']}")
    placements_sorted = {k: placements[k] for k in sorted(placements.keys())}
    instances_sorted = {k: instances[k] for k in sorted(instances.keys())}
    netlist = {
        "nets": nets_sorted,
        "instances": instances_sorted,
        "placements": placements_sorted,
        "ports": top_ports,
        "name": component.name,
    }
    if warnings:
        netlist["warnings"] = warnings
    return clean_value_json(netlist)


def extract_connections(
    port_names: Sequence[str],
    ports: dict[str, typings.Port],
    port_type: str,
    validators: dict[str, Callable[..., None]] | None = None,
    allow_multiple: bool = True,
    connection_error_types: dict[str, list[str]] | None = None,
) -> tuple[list[list[str]], dict[str, list[dict[str, Any]]]]:
    if validators is None:
        validators = DEFAULT_CONNECTION_VALIDATORS

    validator = validators.get(port_type, _null_validator)
    return _extract_connections(
        port_names,
        ports,
        port_type,
        connection_validator=validator,
        allow_multiple=allow_multiple,
        connection_error_types=connection_error_types,
    )


def _extract_connections(
    port_names: Sequence[str],
    ports: dict[str, typings.Port],
    port_type: str,
    connection_validator: Callable[..., None],
    raise_error_for_warnings: list[str] | None = None,
    allow_multiple: bool = True,
    connection_error_types: dict[str, list[str]] | None = None,
) -> tuple[list[list[str]], dict[str, list[dict[str, Any]]]]:
    """Extracts connections between ports.

    Args:
        port_names: list of port names.
        ports: dict of port names to Port objects.
        port_type: type of port.
        connection_validator: function to validate connections.
        raise_error_for_warnings: list of warning types to raise an error for.
        allow_multiple: False to raise an error if more than two ports share the same connection.
        connection_error_types: optional dictionary of port types and error types to raise an error for.

    """
    if connection_error_types is None:
        connection_error_types = DEFAULT_CRITICAL_CONNECTION_ERROR_TYPES

    warnings: defaultdict[str, list[list[str]]] = defaultdict(list)
    if raise_error_for_warnings is None:
        raise_error_for_warnings = connection_error_types.get(port_type, [])

    unconnected_port_names: list[str] = list(port_names)
    connections: list[list[str]] = []

    by_xy: dict[tuple[float, float], list[str]] = defaultdict(list)

    for port_name in unconnected_port_names:
        port = ports[port_name]
        by_xy[port.center].append(port_name)

    unconnected_port_names = []

    for xy, ports_at_xy in by_xy.items():
        if len(ports_at_xy) == 1:
            unconnected_port_names.append(ports_at_xy[0])

        elif len(ports_at_xy) == 2:
            port1 = ports[ports_at_xy[0]]
            port2 = ports[ports_at_xy[1]]
            connection_validator(port1, port2, ports_at_xy, warnings)
            connections.append(ports_at_xy)

        elif not allow_multiple:
            warnings["multiple_connections"].append(ports_at_xy)
            warn(f"Found multiple connections at {xy}:{ports_at_xy}")

        else:
            # Iterates over the list of multiple ports to create related two-port connectivity
            num_ports = len(ports_at_xy)
            for portindex1, portindex2 in zip(
                range(-1, num_ports - 1), range(num_ports)
            ):
                port1 = ports[ports_at_xy[portindex1]]
                port2 = ports[ports_at_xy[portindex2]]
                connection_validator(port1, port2, ports_at_xy, warnings)
                connections.append([ports_at_xy[portindex1], ports_at_xy[portindex2]])

    if unconnected_port_names:
        unconnected_non_top_level = [
            pname for pname in unconnected_port_names if ("," in pname)
        ]
        if unconnected_non_top_level:
            unconnected_xys = [
                ports[pname].center for pname in unconnected_non_top_level
            ]
            warnings["unconnected_ports"].append(
                _make_warning(
                    ports=unconnected_non_top_level,
                    values=unconnected_xys,
                    message=f"{len(unconnected_non_top_level)} unconnected {port_type} ports!",
                )
            )

    critical_warnings = {
        w: warnings[w] for w in raise_error_for_warnings if w in warnings
    }

    if critical_warnings and raise_error_for_warnings:
        pprint(critical_warnings)
        warn("Found critical warnings while extracting netlist")
    return connections, dict(warnings)


def _make_warning(ports: list[str], values: Any, message: str) -> dict[str, Any]:
    w = {
        "ports": ports,
        "values": values,
        "message": message,
    }
    return clean_dict(w)


def _null_validator(
    port1: Port,
    port2: Port,
    port_names: list[str],
    warnings: dict[str, list[dict[str, Any]]],
) -> None:
    pass


def validate_optical_connection(
    port1: Port,
    port2: Port,
    port_names: list[str],
    warnings: dict[str, list[dict[str, Any]]],
    angle_tolerance: float = 0.01,
    offset_tolerance: float = 0.001,
    width_tolerance: float = 0.001,
) -> None:
    is_top_level = [("," not in pname) for pname in port_names]

    if len(port_names) != 2:
        raise ValueError(f"More than two connected optical ports: {port_names}")

    if all(is_top_level):
        raise ValueError(f"Two top-level ports appear to be connected: {port_names}")

    if abs(port1.width - port2.width) > width_tolerance:
        warnings["width_mismatch"].append(
            _make_warning(
                port_names,
                values=[port1.width, port2.width],
                message=f"Widths of ports {port_names[0]} and {port_names[1]} not equal. "
                f"Difference of {abs(port1.width - port2.width)} um",
            )
        )

    if any(is_top_level):
        if (
            abs(difference_between_angles(port1.orientation, port2.orientation))
            > angle_tolerance
        ):
            top_port, lower_port = port_names if is_top_level[0] else port_names[::-1]
            warnings["orientation_mismatch"].append(
                _make_warning(
                    port_names,
                    values=[port1.orientation, port2.orientation],
                    message=f"{lower_port} was promoted to {top_port} but orientations"
                    f"do not match! Difference of {(abs(port1.orientation - port2.orientation))} deg",
                )
            )
    else:
        angle_misalignment = abs(
            abs(difference_between_angles(port1.orientation, port2.orientation)) - 180
        )
        if angle_misalignment > angle_tolerance:
            warnings["orientation_mismatch"].append(
                _make_warning(
                    port_names,
                    values=[port1.orientation, port2.orientation],
                    message=f"{port_names[0]} and {port_names[1]} are misaligned by {angle_misalignment} deg",
                )
            )

    offset_mismatch = np.sqrt(np.sum(np.square(np.array(port2.center) - port1.center)))
    if offset_mismatch > offset_tolerance:
        warnings["offset_mismatch"].append(
            _make_warning(
                port_names,
                values=[port1.center, port2.center],
                message=f"{port_names[0]} and {port_names[1]} are offset by {offset_mismatch} um",
            )
        )


def difference_between_angles(angle2: float, angle1: float) -> float:
    diff = angle2 - angle1
    while diff < 180:
        diff += 360
    while diff > 180:
        diff -= 360
    return diff


def _get_references_to_netlist(component: Component) -> list[ComponentReference]:
    return component.insts


class GetNetlistFunc(Protocol):
    def __call__(self, component: Component, **kwargs: Any) -> dict[str, Any]: ...


def get_netlist_recursive(
    component: Component,
    component_suffix: str = "",
    get_netlist_func: GetNetlistFunc = get_netlist,
    get_instance_name: Callable[..., str] = get_instance_name_from_alias,
    **kwargs: Any,
) -> dict[str, Any]:
    """Returns recursive netlist for a component and subcomponents.

    Args:
        component: to extract netlist.
        component_suffix: suffix to append to each component name.
            useful if to save and reload a back-annotated netlist.
        get_netlist_func: function to extract individual netlists.
        get_instance_name: function to get instance name.
        kwargs: additional keyword arguments to pass to get_netlist_func.

    Keyword Args:
        tolerance: tolerance in grid_factor to consider two ports connected.
        exclude_port_types: optional list of port types to exclude from netlisting.
        get_instance_name: function to get instance name.

    Returns:
        Dictionary of netlists, keyed by the name of each component.

    """
    all_netlists = {}

    # only components with references (subcomponents) warrant a netlist
    references = _get_references_to_netlist(component)

    if references:
        netlist = get_netlist_func(component, **kwargs)
        all_netlists[f"{component.name}{component_suffix}"] = netlist

        # for each reference, expand the netlist
        for ref in references:
            rcell = ref.cell
            grandchildren = get_netlist_recursive(
                component=rcell,
                component_suffix=component_suffix,
                get_netlist_func=get_netlist_func,
                **kwargs,
            )
            all_netlists |= grandchildren

            child_references = _get_references_to_netlist(ref.cell)

            if child_references:
                inst_name = get_instance_name(ref)
                netlist_dict = {"component": f"{rcell.name}{component_suffix}"}
                if hasattr(rcell, "settings"):
                    netlist_dict.update(settings=rcell.settings.model_dump())
                if hasattr(rcell, "info"):
                    netlist_dict.update(info=rcell.info.model_dump())
                netlist["instances"][inst_name] = netlist_dict

    return all_netlists


def _demo_ring_single_array() -> None:
    import gdsfactory as gf

    c = gf.components.ring_single_array()
    c.get_netlist()


def _demo_mzi_lattice() -> None:
    import gdsfactory as gf

    coupler_lengths = [10, 20, 30, 40]
    coupler_gaps = [0.1, 0.2, 0.4, 0.5]
    delta_lengths = [10, 100, 200]

    c = gf.components.mzi_lattice(
        coupler_lengths=coupler_lengths,
        coupler_gaps=coupler_gaps,
        delta_lengths=delta_lengths,
    )
    c.get_netlist()


DEFAULT_CONNECTION_VALIDATORS = get_default_connection_validators()

DEFAULT_CRITICAL_CONNECTION_ERROR_TYPES = {
    "optical": ["width_mismatch", "shear_angle_mismatch", "orientation_mismatch"]
}


if __name__ == "__main__":
    from pprint import pprint

    import gdsfactory as gf

    # c = gf.Component()
    # mzi = c << gf.c.mzi()
    # mzi.dxmin = 10
    # mzi.name = "mzi"
    # bend = c << gf.c.bend_euler()
    # bend.connect("o1", mzi.ports["o2"])
    # bend.name = "bend"
    # c.add_port("o1", port=mzi.ports["o1"])
    # c.add_port("o2", port=bend.ports["o2"])

    c = gf.c.pad_array()
    # c = gf.components.array(
    #     gf.components.straight(length=100), spacing=(100, 0), columns=5, rows=1
    # )
    c.show()
    n0 = c.get_netlist()
    pprint(n0)

    # gdspath = c.write_gds("test.gds")
    # c = gf.import_gds(gdspath)
    # n = c.get_netlist()
    # pprint(n["placements"])
    c.show()<|MERGE_RESOLUTION|>--- conflicted
+++ resolved
@@ -191,14 +191,7 @@
         x = origin.x
         y = origin.y
         reference_name = get_instance_name(reference)
-<<<<<<< HEAD
-        is_array_ref = False
-        if _is_array_reference(reference):
-            is_array_ref = True
         instance: dict[str, Any] = {}
-=======
-        instance = {}
->>>>>>> 6abe2c16
 
         if c.info:
             instance.update(component=c.name, info=c.info.model_dump())
