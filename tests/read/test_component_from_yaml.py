--- conflicted
+++ resolved
@@ -512,10 +512,7 @@
     component: array
     settings:
       component: dbr
-<<<<<<< HEAD
-=======
       column_pitch: 0
->>>>>>> 7e8b6fe7
       row_pitch: 3
       columns: 1
       rows: 8
@@ -715,5 +712,5 @@
 
     import gdsfactory as gf
 
-    c = gf.read.from_yaml(sample_array2)
+    c = gf.read.from_yaml(sample_regex_connections_backwards)
     c.show()