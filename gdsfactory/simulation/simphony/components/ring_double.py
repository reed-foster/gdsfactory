--- conflicted
+++ resolved
@@ -68,16 +68,12 @@
         c = gc.ring_double()
         gs.plot_circuit(c)
     """
-<<<<<<< HEAD
+
 
     wg1 = straight(length=length_y) if callable(straight) else straight
     wg2 = straight(length=length_y) if callable(straight) else straight
     halfring1 = (
 
-=======
-    straight = straight(length=length_y) if callable(straight) else straight
-    coupler = (
->>>>>>> ab19b213
         coupler(length_x=length_x, radius=radius, gap=gap, wg_width=wg_width)
         if callable(coupler)
         else coupler
