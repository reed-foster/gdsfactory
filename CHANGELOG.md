# [CHANGELOG](https://keepachangelog.com/en/1.0.0/)

<<<<<<< HEAD
## 5.24.0

- write sparameters works with arbitrary port naming convention and injection port. `o1@0,o2@0` for meep and tidy3d
-
=======
## 5.46.0

- add spiral heater phase shifter [PR](https://github.com/gdsfactory/gdsfactory/pull/786)

## 5.45.0

- add devsim and mkl to `pip install gdsfactory[full]`
- tidy3d modesolver sweep width computes also fraction_te [PR](https://github.com/gdsfactory/gdsfactory/pull/784)

## 5.44.0

- remove TECH, use gf.get_constant instead
- Add optional decay cutoff argument to write_sparameters_meep [issue](https://github.com/gdsfactory/gdsfactory/issues/779)

## 5.43.2

- add `gf.cross_section.metal_routing` and use `metal_routing` string instead of function for metal routing functions [PR](https://github.com/gdsfactory/gdsfactory/pull/778)
- Component.remove_layers returns flat copy when hierarchical=True

## 5.43.1

- upgrade tidy3d-beta from 1.7.0 to 1.7.1
- straight_heater_meander accepts straight_widths

## 5.43.0

- add devsim from pypi [PR](https://github.com/gdsfactory/gdsfactory/pull/776)
- dbr_tapered rewrite [PR](https://github.com/gdsfactory/gdsfactory/pull/775)
- Recursively netlist transformed (flattened) references [PR](https://github.com/gdsfactory/gdsfactory/pull/772) enables recursive netlisting of references which have been transformed and flattened via the flatten_invalid_refs decorator, such that they can be properly simulated, i.e. with sax.
- Don't re-apply PDK decorator in get_component [PR](https://github.com/gdsfactory/gdsfactory/pull/773)

## 5.42.0

- fix gf tool install when file already exists [PR](https://github.com/gdsfactory/gdsfactory/pull/769)

## 5.41.1

- remove Port.uid [PR](https://github.com/gdsfactory/gdsfactory/pull/768)
    - add gf.components.array(add_ports=True)

## 5.41.0

- `gf watch` watches python files as well as `pic.yml` [PR](https://github.com/gdsfactory/gdsfactory/pull/767)

## 5.40.0

- KLayout technology module improvements:
  - Added CustomPatterns class, which contains lists of CustomDitherPatterns and CustomLineStyles
  - Added yaml import/export for CustomPatterns and LayerDisplayProperties
  - LayerView group members are stored in a list rather than a dict
  - Added mebes reader options to KLayoutTechnology export since they aren't created by the KLayout API
  - Fixed some formatting issues when writing .lyt files
  - 2.5D section of .lyt now uses zmin, zmax as it should, rather than zmin, thickness as it did


## 5.39.0

- upgrade tidy3d to 1.7.0

## 5.38.0

- add inverse design capabilities with Meep [PR](https://github.com/gdsfactory/gdsfactory/pull/761)

## 5.37.2

- remove `__init__` from klayout
- move klayout.get_xsection_script to geometry.get_xsection_script
- improve klayout technology [PR](https://github.com/gdsfactory/gdsfactory/pull/757)
    * Allow users to set layer_pattern regex
    * Remove LayerStack from KLayoutTechnology and take as argument for export_technology_files instead.


## 5.37.1

- fix is_on_grid [PR](https://github.com/gdsfactory/gdsfactory/pull/754)

## 5.37.0

- remove Component.version and Component.changelog, change tutorial to recommend keeping Pcell changelog in the docstring. [PR](https://github.com/gdsfactory/gdsfactory/pull/752)

## 5.36.0

- Add thermal solver [PR](https://github.com/gdsfactory/gdsfactory/pull/739)
- remove phidl dependency [PR](https://github.com/gdsfactory/gdsfactory/pull/741)
- remove incremental naming from phidl
- remove Port.midpoint as it was deprecated since 5.14.0
- add freetype-py for using text with font and add components.text_freetype [PR](https://github.com/gdsfactory/gdsfactory/pull/743)

## 5.35.0

- Mesh2D renames boundaries [PR](https://github.com/gdsfactory/gdsfactory/pull/736)

## 5.34.0

- bump sax from 0.8.2 to 0.8.4
- add fixes for snapping to the grid, add parabolic_transition [PR](https://github.com/gdsfactory/gdsfactory/pull/733)
- add [installer for Windows, MacOs and Linux](https://github.com/gdsfactory/gdsfactory/releases)

## 5.33.0

- FEM mesher. Given component, line defined by (x_init, y_init), (x_final, y_final), and LayerStack, generate simple mesh of component cross-section. Mesh returned separately labels non-touching elements on different layers (for use in different solvers). Can provide dict with different resolution for different layers [PR](https://github.com/gdsfactory/gdsfactory/pull/729)
- add Coherent receiver (single and dual pol) Coherent transmitter (single and dual pol) [PR](https://github.com/gdsfactory/gdsfactory/pull/731)

## 5.32.0

- Read/write layer files (.lyp) and specify whether the layer number is displayed in KLayout [issue](https://github.com/gdsfactory/gdsfactory/issues/695) [PR](https://github.com/gdsfactory/gdsfactory/pull/724)
    - Read/write technology files (.lyt)
    - Requires the klayout.db module
    - 2.5D layer stacks can only be written due to incomplete API in 0.27.x (#1153)
- Bump sax from 0.8.1 to 0.8.2


## 5.31.0

- add new Pcells [PR](https://github.com/gdsfactory/gdsfactory/pull/717)
    * Dual polarization grating coupler
    * Straight Ge detector with contacts in the Si
    * MMI-based 90 degree hybrid
- add tests to new Pcells [PR](https://github.com/gdsfactory/gdsfactory/pull/720)
- add resolution_x and resolution_y Optional parameters to tidy3d modesolver. Fixes [issue](https://github.com/gdsfactory/gdsfactory/issues/719) [PR](https://github.com/gdsfactory/gdsfactory/pull/721)

## 5.30.0

- Fix multilayer routing [PR](https://github.com/gdsfactory/gdsfactory/pull/707)
- Add tests and examples for multilayer routing [PR](https://github.com/gdsfactory/gdsfactory/pull/714)

## [5.29.0](https://github.com/gdsfactory/gdsfactory/pull/704)

- add sweep_neff, sweep_width, sweep_group_index gtidy3d.modes and ring model
- Absorption from DEVSIM [PR](https://github.com/gdsfactory/gdsfactory/pull/701)
    - DEVSIM PIN waveguides now return imaginary neff
    - Changes to tidy3D mode solver to allow running in a different interpreter for compatibility
- Added support for None orientation ports for get_bundle_from_steps. [PR](https://github.com/gdsfactory/gdsfactory/pull/702)
- bend_euler returns wire_corner if radius = None
- upgrade to tidy3d-beta 1.6.3

## [5.28.1](https://github.com/gdsfactory/gdsfactory/pull/698)

- upgrade to tidy3d-beta 1.6.2
- add functions to write a complete technology package for KLayout using the KLayoutTechnology class [PR](https://github.com/gdsfactory/gdsfactory/pull/696)
- remove unnamed layers

## [5.28.0](https://github.com/gdsfactory/gdsfactory/pull/691)

- Add avoid_layers, distance, and cost addition for turns for routing.get_route_astar [PR](https://github.com/gdsfactory/gdsfactory/pull/690)
- cross_sections `metal1`, `metal2`, `metal3` have `radius = None`
- routing.get_bundle uses `wire_corner` if `cross_section.radius=None`
- routing.get_route_astar uses `wire_corner` if `cross_section.radius=None`

## [5.27.1](https://github.com/gdsfactory/gdsfactory/pull/686)

- fix devsim TCAD units and examples.

## [5.27.0](https://github.com/gdsfactory/gdsfactory/pull/684)

- add A* router [PR](https://github.com/gdsfactory/gdsfactory/pull/683)

## 5.26.3

- fix tidy3d mode solver sweep width [PR](https://github.com/gdsfactory/gdsfactory/pull/682)
- devsim improvements. Add Modes with doping index perturbation [PR](https://github.com/gdsfactory/gdsfactory/pull/679)
    - Modify gtidy3D mode solver to handle local index perturbations.
    - New function to generate a Waveguide for mode solving from PIN semiconductor simulation.

## [5.26.2](https://github.com/gdsfactory/gdsfactory/pull/675)

- devsim TCAD improvements
    * remove wurlitzer
    * change devsim example classes CamelCase by snake_case

## 5.26.0

- add grating_coupler_elliptical uniform [PR](https://github.com/gdsfactory/gdsfactory/pull/668)
- generate KLayout technology files (.lyp) from the gdsfactory LayerColors, add structures that let you write (almost) all of the properties that .lyp files can take, including groups of layer properties. [PR](https://github.com/gdsfactory/gdsfactory/pull/662)
- via_stack has `port_type=placement` for intermediate ports and compass has default `port_type=placement` [PR](https://github.com/gdsfactory/gdsfactory/pull/661)
- get_netlist ignores ports with port_type='placement' [PR](https://github.com/gdsfactory/gdsfactory/pull/666)
- move gdsfactory.copy to Component.copy [PR](https://github.com/gdsfactory/gdsfactory/pull/660)
- clean install.py [PR](https://github.com/gdsfactory/gdsfactory/pull/657)
    - Fix a bug where calling make_symlink on an already-existing install would raise an error
    - Generalizes installing things to KLayout, and provides a new method for installing custom PDKs/technology to KLayout

## [5.25.1](https://github.com/gdsfactory/gdsfactory/pull/655)

- Component.plot() takes kwargs to configure the settings for matplotlib


## [5.25.0](https://github.com/gdsfactory/gdsfactory/pull/651)

- rewrite get_netlist() to be more robust and to warn about more issues in optical routing. [PR](https://github.com/gdsfactory/gdsfactory/pull/651)
- documentation improvements [PR](https://github.com/gdsfactory/gdsfactory/pull/654)

## [5.24.1](https://github.com/gdsfactory/gdsfactory/pull/650)

- fix lazy parallelism with new sparameter port naming conventions [PR](https://github.com/gdsfactory/gdsfactory/pull/649)

## [5.24.0](https://github.com/gdsfactory/gdsfactory/pull/644)

- write sparameters works with arbitrary port naming convention and different input modes. `o1@0,o2@0` for meep and tidy3d. where `o1` is in the input port `@0` is the first mode, and `o2@0` refers to `o2` port mode `0`
- add `csv_to_npz` function in `gf.simulation.convert_sparameters.py` to convert old sims into new ones.


>>>>>>> 199e37bd
## [5.23.1](https://github.com/gdsfactory/gdsfactory/pull/642)

- sort cells by name before writing gds to get a binary equivalent.


## [5.23.0](https://github.com/gdsfactory/gdsfactory/pull/641)

-  extended get_bundle to enable s_bend routing when there is no space for Manhattan routing. fixes [issue](https://github.com/gdsfactory/gdsfactory/issues/55) [PR](https://github.com/gdsfactory/gdsfactory/pull/639)

## [5.22.3](https://github.com/gdsfactory/gdsfactory/pull/637)

- component_sequence has the same named scheme it used to have before adding named_references
- add flip option to component_sequence

## 5.22.2

- fail difftest when passing n to reject changes [PR](https://github.com/gdsfactory/gdsfactory/pull/635)
- don't cache import_gds in read.from_phidl. Add capability to pass a layer as a string to outline() [PR](https://github.com/gdsfactory/gdsfactory/pull/636)

## [5.22.0](https://github.com/gdsfactory/gdsfactory/pull/634)

- more robust geometric_hash [PR](https://github.com/amccaugh/phidl/pull/157) rounds to 0.1nm by default
- `Component.get_netlist()` returns a Dict instead of OmegaConf.DictConfig (faster)
- remove `Component.get_netlist_dict()` in favor of `Component.get_netlist()`

## [5.21.1](https://github.com/gdsfactory/gdsfactory/pull/633)

- reduce unnecessary usage of deepcopy

## [5.21.0](https://github.com/gdsfactory/gdsfactory/pull/631)

- Thanks to the counter `Component.add_array` has the same naming convention as `Component.add_ref` [PR](https://github.com/gdsfactory/gdsfactory/pull/630)
- remove picwriter dependency and lazy load scipy functions from init

## [5.20.0](https://github.com/gdsfactory/gdsfactory/pull/628)

- add file storage class that can use local file cache and cloud buckets [PR](https://github.com/gdsfactory/gdsfactory/pull/626)
- [PR](https://github.com/gdsfactory/gdsfactory/pull/624)
    * make reference naming more reliable, by replacing the alias and aliases attributes with `named_references` property called name, which is guaranteed to always stay in sync with Component.references. Because name and owner are both changed to properties, we also guard against strange cases where either are changed midway through creating a component.
    * add deprecation warning for alias/aliases
- add gf.read.import_gdspy
- add_ref adds default alias with incremental names using a counter.

## [5.19.1](https://github.com/gdsfactory/gdsfactory/pull/620)

- Rewrote model_from_gdsfactory to GDSFactorySimphonyWrapper. Similar to Simphony's SiPANN wrapper [PR](https://github.com/gdsfactory/gdsfactory/pull/619)
- `gf.routing.get_route()` has `with_sbend` that allows failing routes to route using Sbend.

## [5.19.0](https://github.com/gdsfactory/gdsfactory/pull/617)

- add_ref adds default alias with incremental names.
- get_netlist returns better instance names, uses aliases by default instead of labels.
- gf.read.from_yaml accepts a dict and DictConfig as well as filepath and string.
- Add s_bend option to gf.routing.get_route [PR](https://github.com/gdsfactory/gdsfactory/pull/616) closes [issue](https://github.com/gdsfactory/gdsfactory/issues/51)

## [5.18.5](https://github.com/gdsfactory/gdsfactory/pull/613)

- add layer_via and layer_metal to cross_section.pn. None by default.
- fix yaml rotation [issue](https://github.com/gdsfactory/gdsfactory/issues/295)
- add components.cutback_2x2
- add components.cutback_splitter
- make `pip install gdsfactory[tidy3d]` available instead of `pip install gdsfactory[full]`
- upgrade notebooks to `sax==0.8.0` and pin `sax==0.8.0` in `pip install gdsfactory[full]`

## 5.18.4

- fix AttributeError (component.info is sometimes None) [PR](https://github.com/gdsfactory/gdsfactory/pull/607)
- adding ports and copying child info in transformed cell wrapper [PR](https://github.com/gdsfactory/gdsfactory/pull/604)

## [5.18.3](https://github.com/gdsfactory/gdsfactory/pull/594)

- Remove picwriter dependencies [issue](https://github.com/gdsfactory/gdsfactory/issues/471)
- fix shear ports [PR](https://github.com/gdsfactory/gdsfactory/pull/596)
- fix recursive_netlist [PR](https://github.com/gdsfactory/gdsfactory/pull/595)
- add components.cutback_splitter
- adding ports and copying child info in transformed cell wrapper [PR](https://github.com/gdsfactory/gdsfactory/pull/604)

## [5.18.1](https://github.com/gdsfactory/gdsfactory/pull/594)

- add kwargs to bezier and change coupler_adiabatic from picwriter to adiabatic coupler

## [5.18.0](https://github.com/gdsfactory/gdsfactory/pull/593)

- include `rule_not_inside`, `rule_min_width_or_space` klayout DRC checks in gf.geometry.write_drc
- fix install instructions for SAX in docs

## [5.17.1](https://github.com/gdsfactory/gdsfactory/pull/590)

- copy_child_info updates component info
- mirror also propagates info
- add grating coupler info in add_fiber_single, add_fiber_array

## 5.17.0

- simplify write_sparameters code [PR](https://github.com/gdsfactory/gdsfactory/pull/581)
- clean code [PR](https://github.com/gdsfactory/gdsfactory/pull/582)
    - remove unused Coord2
    - move gds folder into tests/gds
    - move schemas folder into tests/schemas
    - move models to simulation/photonic_circuit_models
- simpler bend_s and bezier. User cross_section instead extrude_path [PR](https://github.com/gdsfactory/gdsfactory/pull/584)
- simplify code structure [PR](https://github.com/gdsfactory/gdsfactory/pull/586)
    - rename dft folder to labels
    - move write_labels from mask folder to `labels`
    - delete mask folder
- fix docstrings and apply pydocstyle pre-commit hook [PRs](https://github.com/gdsfactory/gdsfactory/pull/585)
- replace assert_on_2nm_grid to snap to 2nm grid [PR](https://github.com/gdsfactory/gdsfactory/pull/589)
- Add tcad cross-section simulation DEVSIM plugin [PR](https://github.com/gdsfactory/gdsfactory/pull/587)
    - fully parametrized ridge PIN waveguide cross-section
    - basic DC simulation and visualization
    - example notebook, with DEVSIM installation instructions


## [5.16.0](https://github.com/gdsfactory/gdsfactory/pull/580)

- rename `gdsfactory/flatten_invalid_refs.py` to `gdsfactory/decorators.py`
- add test to flatten_invalid_refs and include documentation in the [PDK docs](https://gdsfactory.github.io/gdsfactory/notebooks/08_pdk.html#)
- pdk.activate clears cache

## [5.15.3](https://github.com/gdsfactory/gdsfactory/pull/579)

- [PR](https://github.com/gdsfactory/gdsfactory/pull/576)
    - fix offgrid ports connect
    - Component.copy() and Component.flatten() don't assign fixed names to the output Component which could create name collisions. It is safer to keep the new cell's default name (with UID) to prevent this. The thought is that even a copied or flattened cell should be eventually placed inside a cell function with @cell decorator, which will remove the anonymous and unpredictable names (for those of us who care). And for those who don't care as much, at least they won't get dangerous side effects!
- [PR](https://github.com/gdsfactory/gdsfactory/pull/578) changes get_netlist to only mate matching port types, and also to allow excluding specified port types from being netlisted (which is useful i.e. for non-logical placement ports)
- solve add_labels.get_labels mutability issue by returning list of labels

## [5.15.2](https://github.com/gdsfactory/gdsfactory/pull/575)

- fix move with string [issue](https://github.com/gdsfactory/gdsfactory/issues/572)  [PR](https://github.com/gdsfactory/gdsfactory/pull/573)
- fix docs

## [5.15.1](https://github.com/gdsfactory/gdsfactory/pull/571)

- expose import_oas to gf.read and Improve docs API
- klive shows gdsfactory version
- write_cells does not use partials

## [5.15.0](https://github.com/gdsfactory/gdsfactory/pull/567)

- read and write OASIS files using klayout API.

## [5.14.5](https://github.com/gdsfactory/gdsfactory/pull/565)

- fix mpirun path [PR](https://github.com/gdsfactory/gdsfactory/pull/561)
- fix model_from_csv [PR](https://github.com/gdsfactory/gdsfactory/pull/563/files)

## [5.14.5](https://github.com/gdsfactory/gdsfactory/pull/560)

- pack and grid expose components ports.
- add gdsfactory/samples/24_doe_2.py samples with unique labeling.

## [5.14.0](https://github.com/gdsfactory/gdsfactory/pull/554)

- Port has optional width that can get it from the cross_section
- Port does not inherit from phidl.Port. In python there should be only one obvious way to do things.
    * Deprecate Port.midpoint. Use Port.center instead.
    * Deprecate Port.position. Use Port.center instead.
    * Deprecate Port.angle. Use Port.orientation instead.
- [fix docs issues](https://github.com/gdsfactory/gdsfactory/issues/553)

## [5.13.0](https://github.com/gdsfactory/gdsfactory/pull/552)

- add gdsfactory.simulation.simphony.model_from_csv

## [5.12.28](https://github.com/gdsfactory/gdsfactory/pull/551)

- fix min_density and min_area Klayout write_drc

## [5.12.27](https://github.com/gdsfactory/gdsfactory/pull/550)

- add min area and min_density rules to klayout write drc deck
- upgrade phidl to 1.6.2
- lazy load matplotlib and pandas
- update tidy3d-beta from 1.4.2 to 1.5.0.
    - mode_solver has
        - precision: single or double.
        - filter_pol: te, tm or None.

## [5.12.22](https://github.com/gdsfactory/gdsfactory/pull/545)

- add xoffset1 and xoffset2 to straight_heater_doped_rib
- add taper_sc_nc to docs and tests
- add gdsfactory.simulation.add_simulation_markers, as well as example in the meep FDTD docs

## [5.12.21](https://github.com/gdsfactory/gdsfactory/pull/544)

- rename radius to min_bend_radius in spiral_double and spiral_archimedian
- add gdsfactory/klayout/get_xsection_script.py to get cross_section script for [klayout plugin](https://gdsfactory.github.io/klayout_pyxs/DocGrow.html)
- add pack and grid to documentation API

## [5.12.20](https://github.com/gdsfactory/gdsfactory/pull/542)

- rename double_spiral to spiral_double
- fix spiral_double.
    - start_angle = 0
    - end_angle = 180
- rename inner_radius to radius in spiral_double and spiral_archimedian

## [5.12.19](https://github.com/gdsfactory/gdsfactory/pull/539)

- lazy load matplotlib. Related to [issue](https://github.com/amccaugh/phidl/pull/159)
- make port.orientation None marker to be a cross.
- add settings label can ignore settings
- better message for symlinks in `gf tool install`
- fix write_cells code. Add a test.
- better mutability error message [fix issue](https://github.com/gdsfactory/gdsfactory/issues/538)
- add [YouTube Video link](https://www.youtube.com/channel/UCp4ZA52J1pH4XI5gvLjgB_g) to docs

## [5.12.16](https://github.com/gdsfactory/gdsfactory/pull/536)

- add klayout python cross_section scripts
- improve klayout drc decks. Add deep, tiled and default modes.
- add klayout drc and simulation docs API

## 5.12.14

- fix simphony MZI model for montecarlo simulations [PR](https://github.com/gdsfactory/gdsfactory/pull/530)
- add simphony montecarlo variability examples

## 5.12.13

- add extension_port_names to extend_ports [PR](https://github.com/gdsfactory/gdsfactory/pull/527)
- fix ring single simphony example [PR](https://github.com/gdsfactory/gdsfactory/pull/525)

## [5.12.12](https://github.com/gdsfactory/gdsfactory/pull/523)

- add `gdsfactory.simulation.gtidy3d.modes.WaveguideCoupler`

## [5.12.11](https://github.com/gdsfactory/gdsfactory/pull/522)

- add `gdsfactory.simulation.gtidy3d.modes.group_index`
- add `gdsfactory.simulation.gtidy3d.modes.sweep_width`
- add `gdsfactory.simulation.gtidy3d.modes.plot_sweep_width`

## [5.12.7](https://github.com/gdsfactory/gdsfactory/pull/513)

- get_sparameters_meep_mpi runs the mpirun command asynchronously. Direct stdout and stderr to a log file and console. [PR](https://github.com/gdsfactory/gdsfactory/pull/515)
    - It can't replace the current Popen call, as it doesn't handle the case of wait_to_finish=False, so it won't work with the get_sparameters_meep_batch code as-is.

## [5.12.6](https://github.com/gdsfactory/gdsfactory/pull/513)

- rename get_effective_index to get_effective_indices and add 2.5D FDTD demo
- [fix issue](https://github.com/gdsfactory/gdsfactory/issues/511)


## [5.12.5](https://github.com/gdsfactory/gdsfactory/pull/510)

- better docstrings with autodoc_typehints = "description"
- improve meep plugin.
    - remove port_field_monitor_name parameter (no longer needed) thanks to meep 1.23 introduced to use the energy in the whole simulation to determine when to terminate, which is a better termination condition than the energy at the ports. [PR](https://github.com/gdsfactory/gdsfactory/pull/495/files). Requires meep 1.23 or newer.
    - update termination condition for grating_coupler simulations.
    - rename effective permitivity to get_effective index. Change units from meters to um, and permitivities to refractive_index to be consistent with gdsfactory units in um.
- add `gf.generate_doe` [PR](https://github.com/gdsfactory/gdsfactory/pull/508/files)
- add add_center_section to CrossSection and cross_section for slot cross_section [PR](https://github.com/gdsfactory/gdsfactory/pull/509) [fixes](https://github.com/gdsfactory/gdsfactory/issues/506)

## [5.12.4](https://github.com/gdsfactory/gdsfactory/pull/502)

- function to calculate_effective_permittivity [PR](https://github.com/gdsfactory/gdsfactory/pull/501)
- Add MPB mode solver for cross sections [PR](https://github.com/gdsfactory/gdsfactory/pull/499)

## [5.12.2](https://github.com/gdsfactory/gdsfactory/pull/498)

- extract generating component list for doe into a separate function for use in pack_doe and elsewhere [fixes issue](https://github.com/gdsfactory/gdsfactory/issues/496)
- meep 1.23 introduced to use the energy in the whole simulation to determine when to terminate, which is a better termination condition than the energy at the ports. [PR](https://github.com/gdsfactory/gdsfactory/pull/495/files). Requires meep 1.23 or newer.

## [5.12.1](https://github.com/gdsfactory/gdsfactory/pull/494)

- layer_stack has a 2.5D information.
- fix xsection_planarized script
- add 2.5 info to generic.

## [5.12.0](https://github.com/gdsfactory/gdsfactory/pull/493)

- remove `gf.simulation.gtidy3d.modes.find_modes`, add cache and filepath to Waveguide
- remove many default parameters from `Waveguide`
- replace from pickle to np.savez_compressed()
- replace `from tqdm import tqdm` to `from tqdm.auto import tqdm`
- add Optional refractive_index to LayerLevel
- add Transition to docs API
- add archimedean spiral [PR](https://github.com/gdsfactory/gdsfactory/pull/492)
- add Google pydocstyle to docs/contribution.md

## [5.11.4](https://github.com/gdsfactory/gdsfactory/pull/491)

- add opacity 0.5 for dither I1
- Fix sweep_bend_loss, overlap integral code in gtidy3d.modes [PR](https://github.com/gdsfactory/gdsfactory/pull/490)
- replace Settings object in packed info by dict [PR](https://github.com/gdsfactory/gdsfactory/pull/489) fixes [issue](https://github.com/gdsfactory/gdsfactory/issues/488)

## [5.11.3](https://github.com/gdsfactory/gdsfactory/pull/485)

- move dependencies from `pip install gdsfactory[full]`  to `pip install gdsfactory`
    - watchdog
    - qrcode
- increase test coverage
- remove `icyaml` webapp

## [5.11.2](https://github.com/gdsfactory/gdsfactory/pull/484)

- better docs
- simpler gf module namespace. unexpose some functions from module
    - port
    - klive
    - plot, quickplot, quickplot2, set_quickplot_options
    - dft
- add shear angle to Port.__str__

## [5.11.1](https://github.com/gdsfactory/gdsfactory/pull/481)

- add pytest and pytest-regressions to requirements

## [5.11.0](https://github.com/gdsfactory/gdsfactory/pull/480)

- add Pdk.warn_offgrid_ports
- move optional dependencies to `pip install gdsfactory[full]`
- move sipann dependency to `pip install gdsfactory[sipann]`
- parametric layer_stack

## [5.10.17](https://github.com/gdsfactory/gdsfactory/pull/479)

- [PR](https://github.com/gdsfactory/gdsfactory/pull/478) fixes [issue](https://github.com/gdsfactory/gdsfactory/issues/474)
    - Use snap.snap_to_grid() to snap cross section points
    - Warning was not being raised if only one coordinate was off-grid
- [PR](https://github.com/gdsfactory/gdsfactory/pull/479) fixes [issue](https://github.com/gdsfactory/gdsfactory/issues/476) offgrid manhattan connection gaps
- remove unused cache setting from Component.copy()
- fix phidl [issue](https://github.com/amccaugh/phidl/issues/154)
- make lytest as an optional dependency

## [5.10.16](https://github.com/gdsfactory/gdsfactory/pull/477)

- rename triangle to triangles, to avoid conflict names with triangle module [PR](https://github.com/gdsfactory/gdsfactory/pull/475)
- fix interconnect plugin notebook [PR](https://github.com/gdsfactory/gdsfactory/pull/473/files)
- add `Pdk.grid_size = 0.001` (1nm by default)
- raise warning when extruding paths with off-grid points
- raise warning when connecting components with non-manhattan (0, 90, 180, 270) orientation

## [5.10.15](https://github.com/gdsfactory/gdsfactory/pull/470)

- Update and document Interconnect plugin [PR](https://github.com/gdsfactory/gdsfactory/pull/469)

## [5.10.14](https://github.com/gdsfactory/gdsfactory/pull/468)

- simpler serialization.py
- difftest response is Yes by default when there is a GDSdiff error

## [5.10.13](https://github.com/gdsfactory/gdsfactory/pull/467)

- improve docs.
- add conda package.
- Cover any numpy numbers in serialization [PR](https://github.com/gdsfactory/gdsfactory/pull/466)
- Custom component labels in grid_with_text [PR](https://github.com/gdsfactory/gdsfactory/pull/465)

## [5.10.12](https://github.com/gdsfactory/gdsfactory/pull/463)

- speed up module gf/__init__.py thanks to scalene python profiler

## [5.10.8](https://github.com/gdsfactory/gdsfactory/pull/462)

- fix documentation (add `pip install jaxlib jax`) to `make plugins`
- fix some mypy issues

## [5.10.7](https://github.com/gdsfactory/gdsfactory/pull/460)

- [repo improvements](https://scikit-hep.org/developer/reporeview)
    - move mypy and pytest config to pyproject.toml
- rename extension_factory to extension

## [5.10.6](https://github.com/gdsfactory/gdsfactory/pull/459)

- raise ValueError if no polygons to render in 3D.
- add pad ports to functions that route to electrical pads, so new Component can still access the pad ports.
    - `gf.routing.add_electrical_pads_shortest`
    - `gf.routing.add_electrical_pads_top`
    - `gf.routing.add_electrical_pads_top_dc`
- add `gf.add_labels.add_labels_to_ports`
    - add `gf.add_labels.add_labels_to_ports_electrical`
    - add `gf.add_labels.add_labels_to_ports_optical`
    - add `gf.add_labels.add_labels_to_ports_vertical_dc` for pads
- fix colors in Component.plot()
- add `Component.plotqt()`
- add add_port_markers and read_labels_yaml to gf.read.labels

## [5.10.5](https://github.com/gdsfactory/gdsfactory/pull/457)

- quickplotter picks a random color if layer not defined in pdk.get_layer_color(). Before it was raising a ValueError.


## [5.10.4](https://github.com/gdsfactory/gdsfactory/pull/456)

- Use tidy3d.webapi.Batch instead of pool executor [PR](https://github.com/gdsfactory/gdsfactory/pull/455)
- update to latest tidy3d==1.4.1

## [5.10.3](https://github.com/gdsfactory/gdsfactory/pull/454)

- replace 'bend_euler' string with function in mzi

## [5.10.2](https://github.com/gdsfactory/gdsfactory/pull/453)

- fix tidy3d port orientation '+' or '-'

## [5.10.1](https://github.com/gdsfactory/gdsfactory/pull/452)

- works with latest simphony and Sipann

## [5.10.0](https://github.com/gdsfactory/gdsfactory/pull/449)

- rename LayerSet to LayerColors, as it is a more intuitive name. We only use this for defining 3D and 2D plot colors.
- add Pdk attributes
    - layer_stack: Optional[LayerStack] = None
    - layer_colors: Optional[LayerColors] = None
    - sparameters_path: PathType
- add Component.to_3d()
- add gf.pdk.get_layer_stack() for 3D rendering and simulation plugins
    - gf.simulation.lumerical.write_sparameters_lumerical
    - gf.simulation.gmeep.write_sparameters_meep
    - gf.simulation.tidy3d.write_sparameters
- modify Component.plot() to use colors from gf.pdk.get_layer_colors()

## [5.9.0](https://github.com/gdsfactory/gdsfactory/pull/446)

- add doe_settings and doe_names to pack_doe and pack_doe_grid
- add with_hash setting to `gf.cell` that hashes parameters. By default `with_hash=False`, which gives meaningful name to component.
- update to tidy3d 1.4.0, add erosion, dilation and sidewall_angle_deg [PR](https://github.com/gdsfactory/gdsfactory/pull/447)


## [5.8.11](https://github.com/gdsfactory/gdsfactory/pull/445)

- validate pdk layers after activate the pdk
- pdk layers, cells and cross_sections are an empty dict by default
- fix [spiral](https://github.com/gdsfactory/gdsfactory/pull/444)

## [5.8.10](https://github.com/gdsfactory/gdsfactory/pull/443)

- add `SHOW_PORTS = (1, 12)` layer.
- document needed layers for the pdk.

| Layer          | Purpose                                                      |
| -------------- | ------------------------------------------------------------ |
| PORT           | optical port pins. For connectivity checks.                  |
| PORTE          | electrical port pins. For connectivity checks.               |
| DEVREC         | device recognition layer. For connectivity checks.           |
| SHOW_PORTS     | add port pin markers when `Component.show(show_ports=True)`  |
| LABEL_INSTANCE | for adding instance labels on `gf.read.from_yaml`            |
| LABEL          | for adding labels to grating couplers for automatic testing. |
| TE             | for TE polarization fiber marker.                            |
| TM             | for TM polarization fiber marker.                            |

## 5.8.9

- [PR](https://github.com/gdsfactory/gdsfactory/pull/440)
  - add default layers to pdk. fixes [issue](https://github.com/gdsfactory/gdsfactory/issues/437)
  - apply default_decorator before returning component if pdk.default_decorator is defined.
- [PR](https://github.com/gdsfactory/gdsfactory/pull/441) Component.show(show_ports=False) `show_ports=False` and use `LAYER.PORT`, fixes [issue](https://github.com/gdsfactory/gdsfactory/issues/438)

## [5.8.8](https://github.com/gdsfactory/gdsfactory/pull/436)

- assert ports on grid works with None orientation ports.

## [5.8.7](https://github.com/gdsfactory/gdsfactory/pull/435)

- bring back python3.8 compatibility

## [5.8.6](https://github.com/gdsfactory/gdsfactory/pull/434)

- remove gf.set_active_pdk(), as we should only be using pdk.activate(), so there is only one way to activate a PDK.
- change default ComponentFactory from 'mmi2x2' string to straight componentFactory.

## [5.8.5](https://github.com/gdsfactory/gdsfactory/pull/433)

- bring back layer validator to ensure DEVREC, PORTE and PORT are defined in the pdk

## [5.8.4](https://github.com/gdsfactory/gdsfactory/pull/430)

- remove default layers dict for pdk.
- validate layers to ensure you define layers for connectivity checks (DEVREC, PORT, PORTE). Fix [comment](https://github.com/gdsfactory/gdsfactory/discussions/409#discussioncomment-2862105). Add default layers if they don't exist [PR](https://github.com/gdsfactory/gdsfactory/pull/432)
- extend ports do not absorb extension references.
- fix filewatcher. Make sure it shows only components that exist.
- Prevent mutation of double-cached cells [PR](https://github.com/gdsfactory/gdsfactory/pull/429)

## [5.8.3](https://github.com/gdsfactory/gdsfactory/pull/422)

- Allow user to specify steps or waypoints in the call to get_bundle
- Add path length matching keyword arguments to functions called by get_bundle

## 5.8.2

- Fix factory default for Pdk.layers [PR](https://github.com/gdsfactory/gdsfactory/pull/418)
- Use shapely's implementation of simplify when extruding paths [PR](https://github.com/gdsfactory/gdsfactory/pull/419)
- fix [issue](https://github.com/gdsfactory/gdsfactory/issues/415) with fill
- fix [issue](https://github.com/gdsfactory/gdsfactory/issues/417) where copying a cross_section, does not include `add_bbox`, `add_pins` and `decorator`

## [5.8.1](https://github.com/gdsfactory/gdsfactory/pull/414)

- add layers as a default empty dict for Pdk
- improve documentation
- mzi uses straight function instead of 'straight' string

## 5.8.0

- works with siepic verification [PR](https://github.com/gdsfactory/gdsfactory/pull/410)
  - cross_section has optional add_pins and add_bbox, which can be used for verification.
    - add `cladding_layers` and `cladding_offset`.
    - cladding_layers follow path shape, while bbox_layers are rectangular.
  - add 2nm siepic pins and siepic DeviceRecognition layer in cladding_layers, to allow SiEPIC verification scripts.
  - add `with_two_ports` to taper. False for edge couplers and terminators.
  - fix ring_double_heater open in the heater top waveguide.
- Make pdk from existing pdk [PR](https://github.com/gdsfactory/gdsfactory/pull/406)
- add events module and events relating to Pdk modifications [PR](https://github.com/gdsfactory/gdsfactory/pull/412)
  - add default_decorator attribute to Pdk. adding pdk argument to pdk-related events
- add LayerSpec as Union[int, Tuple[int,int], str, None][pr](https://github.com/gdsfactory/gdsfactory/pull/413/)
  - add layers dict to Pdk(layers=LAYER.dict()), and `pdk.get_layer`

## [5.7.1](https://github.com/gdsfactory/gdsfactory/pull/403)

- add cross_section_bot and cross_section_top to mzi, fixes [issue](https://github.com/gdsfactory/gdsfactory/issues/402)
- add electrical ports to heater cross_sections, fixes [issue](https://github.com/gdsfactory/gdsfactory/issues/394)

## [5.7.0](https://github.com/gdsfactory/gdsfactory/pull/400)

- tidy3d mode solver accepts ncore and nclad floats.
- add file cache to tidy3d to `gt.modes.find_modes`
- fix get_bundle [issue](https://github.com/gdsfactory/gdsfactory/issues/396)
- clean cross-sections [PR](https://github.com/gdsfactory/gdsfactory/pull/398/files)
- fix N/S routing in route_ports_to_side [PR](https://github.com/gdsfactory/gdsfactory/pull/395)
- Add basic multilayer electrical routing to most routing functions [PR](https://github.com/gdsfactory/gdsfactory/pull/392)
  - Use via_corner instead of wire_corner for bend function
  - Use MultiCrossSectionAngleSpec instead of CrossSectionSpec to define multiple cross sections
  - Avoids refactoring as much as possible so it doesn't interfere with current single-layer routing

## [5.6.12](https://github.com/gdsfactory/gdsfactory/pull/397)

- improve types and docs

## [5.6.11](https://github.com/gdsfactory/gdsfactory/pull/391)

- add python3.6 deprecation notice in the docs [issue](https://github.com/gdsfactory/gdsfactory/issues/384)
- add edge_coupler, edge_coupler_array and edge_coupler_array_with_loopback
- add python3.10 tests

## [5.6.10](https://github.com/gdsfactory/gdsfactory/pull/390)

- add_fiber_single and add_fiber_array tries to add port with `vertical` prefix to the new component. It not adds the regular first port. This Keeps backwards compatibility with grating couplers that have no defined vertical ports.
- rename spiral_inner_io functions

## [5.6.9](https://github.com/gdsfactory/gdsfactory/pull/389)

- add_port_from_marker function only allows for ports to be created parallel to the long side of the pin marker. [PR](https://github.com/gdsfactory/gdsfactory/pull/386)

## [5.6.7](https://github.com/gdsfactory/gdsfactory/pull/385)

- fix some pydocstyle errors
- write_gds creates a new file per save
- improve filewatcher for YAML files
- add python_requires = >= 3.7 in setup.cfg

## [5.6.6](https://github.com/gdsfactory/gdsfactory/pull/382)

- `gf yaml watch` uses the same logging.logger
- `gf.functions.rotate` can recenter component [PR](https://github.com/gdsfactory/gdsfactory/pull/381)

## [5.6.5](https://github.com/gdsfactory/gdsfactory/pull/380)

- copy paths when copying components [PR](https://github.com/gdsfactory/gdsfactory/pull/377)
- shear face fixes [PR](https://github.com/gdsfactory/gdsfactory/pull/379)
- fix some pydocstyle
- add port_orientations to gf.components.compass, if None it adds a port with None orientation

## [5.6.4](https://github.com/gdsfactory/gdsfactory/pull/376)

- add_fiber_array adds vertical ports to grating couplers
- add_fiber_single adds vertical ports to grating couplers. Before it was adding only loopback ports.
- import gds fixes [PR](https://github.com/gdsfactory/gdsfactory/pull/374)

## [5.6.3](https://github.com/gdsfactory/gdsfactory/pull/373)

- fix get_labels rotation

## [5.6.2](https://github.com/gdsfactory/gdsfactory/pull/372)

- add `gdsfactory.simulation.tidy3d.modes.sweep_bend_radius`

## [5.6.1](https://github.com/gdsfactory/gdsfactory/pull/371)

- import `load_lyp`

## [5.6.0](https://github.com/gdsfactory/gdsfactory/pull/369)

- add `gf.dft` design for testing, test protocols example in the mask section documentation.
- fix sparameters_meep_mpi [PR](https://github.com/gdsfactory/gdsfactory/pull/366)

## [5.5.9](https://github.com/gdsfactory/gdsfactory/pull/365)

- MaterialSpec for lumerical simulation to address [feature request](https://github.com/gdsfactory/gdsfactory/issues/363)

## [5.5.8](https://github.com/gdsfactory/gdsfactory/pull/364)

- support ports with None orientation

## [5.5.7](https://github.com/gdsfactory/gdsfactory/pull/362)

- fix json schema

## [5.5.6](https://github.com/gdsfactory/gdsfactory/pull/361)

- expose `gf.add_pins` module instead of `add_pins` function. So you can use any of the functions inside the module.
- improve tutorial

## [5.5.5](https://github.com/gdsfactory/gdsfactory/pull/360)

- add `gdsdir` to write_cells CLI command
- rewrite write_cells, before it was writing some empty cells.
- add `debug=False` to add_ports_from_markers_center and remove logger output

## [5.5.4](https://github.com/gdsfactory/gdsfactory/compare/554?expand=1)

- update tidy3d from `1.1.1` to `1.3.2`

## [5.5.3](https://github.com/gdsfactory/gdsfactory/pull/358)

- add `read_metadata` flag to `gf.read.import_gds`
- move dashboard to experimental `requirements_exp` file, that can be install with `pip install gdsfactory[exp]`

## [5.5.2](https://github.com/gdsfactory/gdsfactory/pull/350)

- add `gtidy3d` mode solver

## [5.5.1](https://github.com/gdsfactory/gdsfactory/pull/349)

- waveguide separation in get_bundle_from_waypoints [fix](https://github.com/gdsfactory/gdsfactory/issues/346)
- cell get_metadata [fix](https://github.com/gdsfactory/gdsfactory/issues/348)

## [5.5.0](https://github.com/gdsfactory/gdsfactory/pull/345)

- `gf.read.import_gds()` is now a cell (no more lru cache). LRU cache was not working properly with partial functions.
- add `flatten=False` to cell and decorator
- remove flatten argument `import_gds`
- Component.to_dict() also exports component name
- revert [show changes](https://github.com/gdsfactory/gdsfactory/pull/326/files) as it was causing some files not to reload in klayout.

## [5.4.3](https://github.com/gdsfactory/gdsfactory/pull/344)

- bring back python3.7 compatibility

## [5.4.2](https://github.com/gdsfactory/gdsfactory/compare/542?expand=1)

- add `Pdk.containers` and `Pdk.register_containers`

## 5.4.1

- bring back python3.7 compatibility [PR](https://github.com/gdsfactory/gdsfactory/pull/338)
- rename `vars` to `settings` in `read.from_yaml` [PR](https://github.com/gdsfactory/gdsfactory/pull/339)
  - use settings combined with kwargs for getting component name
- fix mirror issue in `gf.read.from_yaml` [PR](https://github.com/gdsfactory/gdsfactory/pull/341)

## [5.4.0](https://github.com/gdsfactory/gdsfactory/pull/337)

- add `gf yaml watch` folder watcher using watchdog, looking for `pic.yml` files
- add `PDK.register_cells_yaml`

## 5.3.8

- update netlist driven flow tutorial with ipywidgets, so you can live update the YAML and see it in matplotlib and Klayout [PR](https://github.com/gdsfactory/gdsfactory/pull/329)
- [PR fixes problem with showing new layers, not in the previous layer props](https://github.com/gdsfactory/gdsfactory/pull/328)
- [fix show](https://github.com/gdsfactory/gdsfactory/pull/326)
- Fixes gf.show() when gdsdir is passed as a kwarg (for cases when the user wants to retain the output gds file at a specific directory)
- Changes the default behavior to use a context manager to clean up the temp directory after it is created
- Adds tests for the two different invocation types

## [5.3.7](https://github.com/gdsfactory/gdsfactory/pull/325)

- add ipywidgets for `read_from_yaml` netlist driven flow tutorial.

## [5.3.6](https://github.com/gdsfactory/gdsfactory/pull/324)

- update gf.read.from_dphox to the latest version

## [5.3.5](https://github.com/gdsfactory/gdsfactory/pull/323)

- [clean code](https://github.com/gdsfactory/gdsfactory/pull/321)
- if no optical ports found with add_fiber_array or add_fiber_array it will raise ValueError [inspired by issue](https://github.com/gdsfactory/gdsfactory/issues/322)

## [5.3.4](https://github.com/gdsfactory/gdsfactory/pull/320)

- fix tests

## [5.3.3](https://github.com/gdsfactory/gdsfactory/pull/319)

- [copy component info and settings if they exist](https://github.com/gdsfactory/gdsfactory/pull/316)
- clean code
- add https://sonarcloud.io code checker
- add https://sourcery.ai code checker
- drop support for python3.7 so we can use [named expressions only supported in python >= 3.8](https://docs.sourcery.ai/refactorings/use-named-expression/)

## [5.3.0](https://github.com/gdsfactory/gdsfactory/pull/312)

- fix some fstrings [issues](https://github.com/gdsfactory/gdsfactory/issues/311)
- fix lumerical notebook [typo](https://github.com/gdsfactory/gdsfactory/issues/309)
- enable Component.plot() with ports with orientation = None
- add gf.routing.get_route_from_steps_electrical
- rename ComponentFactory to ComponentSpec and ComponentOrFactory to ComponentSpec [PR](https://github.com/gdsfactory/gdsfactory/pull/313)
  - replace callable(component) with gf.get_component(component)
  - replace some call_if_func(component) with gf.get_component(component)

## [5.2.9](https://github.com/gdsfactory/gdsfactory/pull/308)

- route ports with orientation = None

## [5.2.8](https://github.com/gdsfactory/gdsfactory/pull/307)

- add more type annotations. To reduce the number of mypy errors.
- [PR](https://github.com/gdsfactory/gdsfactory/pull/306)

## [5.2.7](https://github.com/gdsfactory/gdsfactory/pull/305)

- fix [issue](https://github.com/gdsfactory/gdsfactory/issues/301)
- show how to customize text_with_grid [issue](https://github.com/gdsfactory/gdsfactory/issues/302)

## [5.2.6](https://github.com/gdsfactory/gdsfactory/pull/304)

- remove tempfile and tmpdir after Component.show() sends GDS to klayout. To avoid filling /tmp/ with GDS files

## [5.2.5](https://github.com/gdsfactory/gdsfactory/pull/303)

- add fail_on_duplicates=False to add_ports_from_labels

## [5.2.4](https://github.com/gdsfactory/gdsfactory/pull/299)

- allow ports to have None orientation. The idea is that DC ports don't care about orientation. This still requires some work.
- adapt route_sharp from phidl to gf.routing.route_sharp for electrical routes
- cross_section function width and offset parameters are consistent with CrossSection class

## 5.2.3

- add electrical routes to routing_strategy

## [5.2.2](https://github.com/gdsfactory/gdsfactory/pull/296)

- add `get_name_from_label` to `add_ports_from_labels`
- add optional `layer_label` to `add_ports_from_labels`
- remove `.` in clean_name, before it was renaming `.` to `p`

## [5.2.1](https://github.com/gdsfactory/gdsfactory/pull/289)

- [PR](https://github.com/gdsfactory/gdsfactory/pull/289)

  - rename cladding_offsets as bbox_offsets
  - copy_child_info propagates polarization and wavelength info

- make sure 0 or None is 0 in `xmin` or `xmax` keys from component_from_yaml

## [5.2.0](https://github.com/gdsfactory/gdsfactory/pull/287)

- rename `contact` to `via_stack`

## [5.1.2](https://github.com/gdsfactory/gdsfactory/pull/286)

- `Component.remove_layers` also removes layers from paths
- add `bbox_layers` and `bbox_offsets` to `taper`

## [5.1.1](https://github.com/gdsfactory/gdsfactory/pull/285)

- add `gf yaml webapp -d` or `gf yaml webapp --debug` for debug mode
- fix [get_netlist for component arrays issue](https://github.com/gdsfactory/gdsfactory/issues/263)

## [5.1.0](https://github.com/gdsfactory/gdsfactory/pull/284)

- improve shear angle algorithm to work with waveguides at any angle [PR](https://github.com/gdsfactory/gdsfactory/pull/283)

  - add examples in notebooks
  - add tests
  - add shear_angle attribute to Port
  - Update test_shear_face_path.py

- remove default port width, layer and center

## [5.0.7](https://github.com/gdsfactory/gdsfactory/pull/281)

- define layermap as pydantic BaseModel
- Sometimes it is desirable to have a waveguide with a shear face (i.e. the port face is not orthogonal to the propagation direction, but slightly slanted). [PR](https://github.com/gdsfactory/gdsfactory/pull/280) adds the capability to extrude basic waveguides with shear faces.

## [5.0.6](https://github.com/gdsfactory/gdsfactory/pull/279)

- fix set active PDK on component_from_yaml

## [5.0.5](https://github.com/gdsfactory/gdsfactory/pull/278)

- implements `get_active_pdk()` and `set_active_pdk()` functions to avoid side-effects of using ACTIVE_PDK global variable in different scopes. Renames `ACTIVE_PDK` to `_ACTIVE_PDK` to make it private, and instead promotes `get_active_pdk()`
- fixes instances where cross_section was specified and/or used as a factory rather than CrossSectionSpec
- fixes cases where cross_section was directly called as a function rather than invoking get_cross_section(cross_section) pattern
- Section.layer type needs to be the Union of Layer and Tuple[Layer,Layer] as long as we use the current implementation of Transition
- when getting instances in read_yaml(), uses the dictionary ComponentSpec format to get each component rather than using component name and `**settings` the old method causes an error for container-style components which have an argument named component
- for CrossSection class, makes info non-optional and by default instantiates empty dictionary. also replaces default values for mutable types with factories creating empty mutable types
- for cross_section() function, removes unused args

## [5.0.4](https://github.com/gdsfactory/gdsfactory/pull/277)

- fix cross_section from get_route_from_steps
- replace CrossSectionFactory to CrossSectionSpec
- replace ComponentFactory to ComponentSpec

## [5.0.3](https://github.com/gdsfactory/gdsfactory/pull/276)

- fix mmi1x2 and 2x2 definition to use waveguide cross_sections

## [5.0.2](https://github.com/gdsfactory/gdsfactory/pull/275)

- get_cells and get_component_factories work with module and list of modules
- add `gf.get_cells` and `gf.get_cross_section_factories`
- get_component and get_cross_section accepts also omegaconf.DictConfig
- add pack_doe and pack_doe_grid to containers
- add gf.get_cell, and enable partials

## [5.0.1](https://github.com/gdsfactory/gdsfactory/pull/274)

- fix bends bbox

## [5.0.0](https://github.com/gdsfactory/gdsfactory/pull/273)

- refactor cross_section. I recommend reviewing the Layout Tutorial -> Paths and CrossSections
  - include routing parameters (width, layer)
  - rename ports to port_names
  - make it immutable and remove add method
  - raise Error when creating a foreign key
  - rename `ports` to `port_names`
- refactor Section
  - make it immutable
  - raise Error when creating a foreign key
- add gf.Pdk
  - add gf.get_component(component_spec) returns a Component from the active PDK using the registered Cells
  - add gf.get_cross_section(cross_section_spec) returns a CrossSection from the active PDK using the registered CrossSectionFactory
  - add Pdk.register_cells()
  - add Pdk.register_cross_sections()
- add gf.ACTIVE_PDK
- delete klayout autoplacer code. Use gf.read.from_yaml instead.
- delete YAML placer code. Use gf.read.from_yaml instead.

## [4.7.3](https://github.com/gdsfactory/gdsfactory/pull/272)

- add `has_routing_info` to [CrossSection](CrossSection) to ensure it has routing information
- rename cross_section_factory to cross_sections
- rename component_factory to cells
- add ComponentSpec, CrossSectionSpec, gf.get_component, gf.get_cross_section, gf.Pdk

## [4.7.2](https://github.com/gdsfactory/gdsfactory/pull/270)

- add vscode plugin to docs
- get_bundle accepts also cross_section as well as cross_section_factory
- rename gethash to text_lines
- simplify component_factory definition
- simplify cross_section_factory definition

## [4.7.1](https://github.com/gdsfactory/gdsfactory/pull/265)

- `gf yaml build` can read from stdin

## [4.7.0](https://github.com/gdsfactory/gdsfactory/pull/264)

- convert LayerStack from dict to BaseModel, which accepts a single layers: Dict[str, LayerLevel]
- add gf.get_factories to get_component_factories and get_module_factories
- add `gf yaml build filepath` where filepath is a YAML path that you want to show in klayout
- update to phidl 1.6.1

## [4.6.3](https://github.com/gdsfactory/gdsfactory/pull/262)

- pack_doe and pack_doe_grid have a function argument
- fix netlist.json schema for instances to have pack kwarg
- add `gf yaml watch` CLI command to watch a YAML file

## 4.6.2

- add Component.get_netlist
- document gdsfactory to sax

## [4.6.1](https://github.com/gdsfactory/gdsfactory/pull/261)

- add xmin, xmax, ymin, ymax to JSON schema
- remove placer schema, as it's being deprecated in favor of JSON YAML schema

## [4.6.0](https://github.com/gdsfactory/gdsfactory/pull/260)

- add `pack_doe` and `pack_doe_grid` as part of YAML component definition.
- add deprecation warning on gf.placer and gf.autoplacer.
- add `get_module_factories` to get all Component factories from a module.
- add gf.read.from_yaml placer support for xmin, xmax, ymin, ymax
- simpler documentation (remove API, gf, YAML mask)
  - remove mask klayout YAML placer documentation, as it's being deprecated

## [4.5.4](https://github.com/gdsfactory/gdsfactory/pull/258)

- enable schema validation in `ic yaml ide`
- validate schema and fail with unknown keys

## [4.5.3](https://github.com/gdsfactory/gdsfactory/pull/257)

- icyaml does not validate schema
- routes = None by default in NetlistModel

## [4.5.2](https://github.com/gdsfactory/gdsfactory/pull/256)

- better cross_section parsing in YAML component [PR](https://github.com/gdsfactory/gdsfactory/pull/254)
- recursive netlist extraction [PR](https://github.com/gdsfactory/gdsfactory/pull/255)
- add Component.get_netlist_recursive()

## [4.5.1](https://github.com/gdsfactory/gdsfactory/pull/253)

- replace asserts by raise ValueError in read.from_yaml

## [4.5.0](https://github.com/gdsfactory/gdsfactory/pull/252)

- `gf yaml ide` brings up dashboard to build YAML based circuits.
- gf.read.from_yaml has `cache=False` by default.
- revert get_netlist to version 4.0.17, add option `full_settings=False` back.
- fix notebook examples for extruding cross_sections with variable width or offset. Increased default `npoints = 2` to `npoints = 40`

## 4.4.15

- fix add_pins_siepic order [PR](https://github.com/gdsfactory/gdsfactory/pull/248)

## 4.4.14

- add cross_section settings to cutback_bend [PR](https://github.com/gdsfactory/gdsfactory/pull/246)

## 4.4.13

- add [klayout SALT package](https://github.com/gdsfactory/gdsfactory/issues/240)

## 4.4.7

- add dx_start and dy_start to route ports to side [PR](https://github.com/gdsfactory/gdsfactory/pull/242/files) when using route_ports_to_side to route up and to the left/right, the minimum distance of the bottom route could not be less than the separation between routes. This adds options to override this behavior and use the larger of dx_start/dy_start and the radius instead.
- add suffix option to select ports [PR](https://github.com/gdsfactory/gdsfactory/pull/243)
- Interconnect improvements [PR](https://github.com/gdsfactory/gdsfactory/pull/241)
- fix gdsfactory meep interface, it works now with different layer stacks [PR](https://github.com/gdsfactory/gdsfactory/pull/244)

## [4.4.6](https://github.com/gdsfactory/gdsfactory/pull/239)

- fix klive macro to maintain position and do not reload layers. Make sure you run `gf tool install` to update your macro after you update to the latest gdsfactory version.

## [4.4.5](https://github.com/gdsfactory/gdsfactory/pull/238)

- remove absorb from coupler ring and coupler90
- [update interconnect plugin](https://github.com/gdsfactory/gdsfactory/pull/237)
- [add siepic labels to components](https://github.com/gdsfactory/gdsfactory/pull/234)

## [4.4.4](https://github.com/gdsfactory/gdsfactory/pull/236)

- snap_to_grid straight waveguide length to reduce 1nm DRC snapping errors

## [4.4.3](https://github.com/gdsfactory/gdsfactory/pull/235)

- document mask metadata merging

## [4.4.2](https://github.com/gdsfactory/gdsfactory/pull/231)

- Component.absorb keeps paths from absorbed reference
- add port_name to ring_single_dut

## [4.4.0](https://github.com/gdsfactory/gdsfactory/pull/227)

- change siepic pin_length from 100nm to 10nm
- absorb maintains labels
- rename add_pins to decorator in cross_section function and class
- add add_pins_siepic_optical and add_pins_siepic_electrical
- add PORTE: Layer = (1, 11)
- remove add_pins_to_references and add_pins_container

## [4.3.10](https://github.com/gdsfactory/gdsfactory/pull/225)

- add package data in setup.py
- remove bend_radius from mzit

## 4.3.8

- move load_lyp_generic to try Except

## [4.3.7](https://github.com/gdsfactory/gdsfactory/pull/222)

- add_pin_path now works with siepic
- add add_pins_siepic in gf.add_pins
- gf.path.extrude can also add pins
- unpin `requirements.txt` [issue](https://github.com/gdsfactory/gdsfactory/issues/221)

## [4.3.6](https://github.com/gdsfactory/gdsfactory/pull/217)

- add_pin_path fixes

## [4.3.5](https://github.com/gdsfactory/gdsfactory/pull/216)

- rename add_pin_square to add_pin_rectangle
- add_pin_path to gf.add_pins

## [4.3.4](https://github.com/gdsfactory/gdsfactory/pull/215)

- tidy3d improvements:
  - get_simulation and write_sparameters accepts componentOrFactory
  - grating_coupler simulations can also be dispersive

## [4.3.3](https://github.com/gdsfactory/gdsfactory/pull/214)

- tidy3d improvements:
  - add dispersive flag in tidy3d get_simulation
  - write_sparameters_batch can accept list of kwargs
  - write_sparameters accepts with_all_monitors: if True, includes field monitors which increase results file size.
  - add test_write_sparameters
  - run tidy3d tests on every push as part of test_plugins CI/CD

## [4.3.1](https://github.com/gdsfactory/gdsfactory/pull/213)

- gf.components.grating_coupler_circular improvements:
  - rename teeth_list by a simpler widths and gaps separate arguments
  - delete grating_coupler_circular_arbitrary as it's now unnecessary
  - add bias_gap
- gf.components.grating_coupler_elliptical improvements:
  - add bias_gap
- fix [serialization of ports](https://github.com/gdsfactory/gdsfactory/pull/212)
- extend_ports works with cross_sections that do not have layer
- `pip install gdsfactory` also installs most of the plugins
  - `pip install gdsfactory[full]` only adds SIPANN (which depends on ternsorflow, which is a heavy dependency)

## 4.3.0

- tidy3d improvements:
  - update to version 1.1.1
- change port angle type annotation from int to float

## [4.2.17](https://github.com/gdsfactory/gdsfactory/pull/210)

- tidy3d improvements:
  - change tidy3d grating_coupler angle positive to be positive for the most normal case (grating coupler waveguide facing west)
  - tidy3d plot simulations in 2D only shows one plot
- add cross_section to grating_coupler waveguide ports

## [4.2.16](https://github.com/gdsfactory/gdsfactory/pull/209)

- grating_coupler_circular does not auto_rename_ports
- simulation.tidy3d.write_sparameters_batch accepts kwargs for general simulations settings
- add simulation.tidy3d.utils print_tasks
- increase grating_coupler simulation wavelengths from 1.2 to 1.8um

## 4.2.15

- add sklearn notebook on fitting dispersive coupler model
- add sklearn to requirements_full

## 4.2.14

- add with_all_monitors=False by default to avoid storing all fields when running gtidy3d.write_sparameters_grating_coupler

## 4.2.13

- fix `is_3d=False` case 2D sims for tidy3d write_sparameters_grating

## 4.2.13

- gmeep simulation improvements:

  - ymargin=3 by default
  - add write_sparameters_meep_1x1 for reciprocal devices (port_symmetries1x1)
  - add write_sparameters_meep_1x1_bend90 for 90degree bend simulations

- fix `is_3d=False` case to run simulations in 2D with [tidy3d](https://github.com/flexcompute/tidy3d/issues/229)

## 4.2.12

- update tidy3d client to latest version 1.0.2
- add `is_3d` to run simulations in 2D

## 4.2.11

- tidy3d simulation plugin improvements
  - add tidy3d.get_simulation_grating_coupler

## 4.2.10

- tidy3d simulation plugin improvements
  - add run_time_ps to tidy3d plugin, increase by 10x previous default run_time_ps
  - if a task was deleted it raises WebError exception, catch that in get results

## [4.2.9](https://github.com/gdsfactory/gdsfactory/pull/199)

- thread each tidy3d.write_sparameters simulation, so they run in parallel
- add tidy3d.write_sparameters_batch to run multiple sparameters simulations in parallel

## [4.2.8](https://github.com/gdsfactory/gdsfactory/pull/198)

- fix tidy3d materials. Si3N4 uses Luke2015 by default

## [4.2.7](https://github.com/gdsfactory/gdsfactory/pull/197)

- fix meep grating_coupler (draw teeth instead of etch)
- add triangle2 and triangle4 to components
- tidy3d.plot_simulation_xy accepts wavelength to plot permitivity
- tidy3d.get_simulation accepts wavelength_min, wavelength_max, wavelength_steps
- tidy3d.get_simulation accepts wavelength_min, wavelength_max, wavelength_steps
- tidy3d.get_sparameters returns Sparameters dataframe wavelength_min, wavelength_max, wavelength_steps
- rename meep.write_sparameters wl_min to wavelength_start, wl_max to wavelength_stop and wl_steps to wavelength_points
- add port_source_offset to tidy3d.get_simulation as a workaround for [tidy3d issue](https://github.com/gdsfactory/gdsfactory/issues/191)

## [4.2.6](https://github.com/gdsfactory/gdsfactory/pull/196)

- rename gen_loopback() function to add_loopback in gdsfactory.add_loopback

## 4.2.5

- add gf.simulation.gmeep.write_sparameters_grating

## 4.2.4

- tidy3d plugin improvements

## [4.2.3](https://github.com/gdsfactory/gdsfactory/pull/190)

- better notebook doc
- update tidy3d plugin to latest version 1.0.1

## 4.2.2

- add gf.components.delay_snake_sbend
- rename gf.simulation.sax.from_csv to read
- rename gf.simulation.sax.models.coupler to coupler_single_wavelength
- add more models to sax: grating_coupler, coupler (dispersive)

## 4.2.1

- center gdsfactory.simulation.modes at z=0
- rename dirpath to cache for gdsfactory.simulation.modes
- change sidewall_angle from radians to degrees

## 4.2.0

- add gdsfactory.simulation.simphony circuit simulation plugin
- fix gdsfactory.modes.overlap test

## 4.1.5

- add gdsfactory.simulation.sax circuit simulation plugin

## 4.1.4

- improve gdsfactory/samples tutorial
- make klive python2 compatible

## 4.1.3

- fix netlist tests

## 4.1.2

- fix netlist export

## 4.1.0

- difftest copy run_file to ref_file if prompt = Y (before it was just deleting it)
- Component.info is just now a regular dict (no more DictConfig)
- move Component.info.{changed, full, default} to Component.settings
- Component.metadata is a DictConfig property
- serialize with numpy arrays with orjson
- add Component.metadata and Component.metadata_child
- reduce total test time from 50 to 25 seconds thanks to faster serialization

## 4.0.18

- improve gdsfactory.simulation.modes
  - replace dataclass with pydantic.BaseModel
  - add pickle based file cache to speed up mode calculation
  - find_modes_waveguide and find_modes_coupler do not need to pass mode_solver
  - add single_waveguide kwarg to find_modes_waveguide and find_modes_coupler

## 4.0.17

- pass layer_stack to read_sparameters_lumerical, so that it reads the same file as write_sparameters_lumerical

## 4.0.14

- add delete_fsp_files kwarg to write_sparameters_lumerical

## 4.0.13

- rename write_sparameters_meep_mpi_pool to write_sparameters_meep_batch
- redirect write_sparameters_meep_mpi stderr and stdout to logger
- if stderr write_sparameters_meep_mpi does not wait for the results
- add gf.simulation.modes.find_modes_coupler

## 4.0.12

- improve tidy3d plugin
  - add xmargin_left, xmargin_right, ymargin_bot, ymargin_top
  - plot_simulation_xy and plot_simulation_yz
  - fix materials
  - add tests

## 4.0.8

- Explicit port serialization [PR](https://github.com/gdsfactory/gdsfactory/pull/178)
- difftest should fail when there is no regression reference [PR](https://github.com/gdsfactory/gdsfactory/pull/177)
- add Sparameters calculation in tidy3d plugin

## 4.0.7

- add progress bar to write_sparameters_lumerical_components

## 4.0.4

- modify the write_gds() function to fix the checking of duplicate cell names (recursively), and it also gives an option to choose how to handle duplicate cell names on write. It changes the default behavior to warn and overwrite duplicates, rather than throw an error. [PR](https://github.com/gdsfactory/gdsfactory/pull/174)
- remove clear_cache in `show()`. Intermediate clearing of cache can cause errors in final gds export, by leaving two versions of the same cell lingering within subcells created before/after cache clearing.
- remove clear_cache in some of the tests

## 4.0.3

- add `safe_cell_names` flag to gf.read.import_gds, append hash to imported cell names to avoid duplicated cell names.

## 4.0.2

- move triangle into requirements_dev.txt. Now that there is wheels for python3.9 and 3.10 you can manage the dependency with pip.

## 4.0.1

- [Mode field profile interpolation + overlap integrals](https://github.com/gdsfactory/gdsfactory/pull/170)
- [Properly serialize transitions](https://github.com/gdsfactory/gdsfactory/pull/171)

## 4.0.0

- Consider only changed component args and kwargs when calculating hash for component name
- meep plugin write_sparameters_meep_mpi deletes old file when overwrite=True
- ensure write_sparameters_meep `**kwargs` have valid simulation settings
- fix component lattice mutability
- Component.auto_rename_ports() raises MutabilityError if component is locked
- add `Component.is_unlocked()` that raises MutabilityError
- rename component_lattice `components` to `symbol_to_component`
- raise error when trying to add two ports with the same name in `gf.add_ports.add_ports_from_markers_center`. Before it was just ignoring ports if it already had a port with the same name, so it was hard to debug.
- difftest adds failed test to logger.error, to clearly see test_errors and to log test error traces
- clean_value calls clean_value_json, so we only need to maintain one function to serialize both settings and name

## 3.12.9

- fix tests

## 3.12.8

- rename `padding_north`, `padding_west`, `padding_east`, `padding_south` -> `ymargin_top`, `xmargin_left`, `xmargin_right`, `ymargin_bot` for consistency of the meep plugin with the Lumerical plugin.
- add `write_sparameters_meep_lr` with left and right ports and `write_sparameters_meep_mpi_lt` with left and top ports
- add xmargin and ymargin to write_sparameters_meep

## 3.12.7

- add Optional nslab to gm.modes.get_mode_solver_rib
- add `padding_north`, `padding_west`, `padding_east`, `padding_south`
- add tqdm progress bar to meep sims

## 3.12.6

- make trimesh an optional dependency by moving imports inside function

## 3.12.3

- fix docker container gdsfactory:latest
- leverage meep plot flag to avoid initializing the structure
- recommend to install triangle with mamba, and the rest of the dependencies with pip

## 3.12.1

- rename gdsfactory.components.array to gdsfactory.components.array_component
- create `.gitpod.yml`

## 3.12.0

- Consider only passed component args and kwargs when calculating hash for component name
- replace `_clean_value` by `clean_value_json`
- delete `tech.Library` as it's not being used. You can just use a dict of functions instead

## 3.11.5

- move rectpack import inside pack function
- create `pip install[dev]` just for developers, and reduce the dependencies for `pip install[full]`
- recommend installing gdspy and meep with mamba (faster than conda)
- rename w1 as width1 and w2 as width2 in find_neff_vs_width

## 3.11.4

- Remove numpy.typing from snap.py to be compatible with minimum version of numpy

## 3.11.3

- rename `res` to `resolution` in simulation.modes to be consistent with simulation.gmeep

## 3.11.2

- add plugins to notebooks and coverage

## 3.11.0

- get_sparameters_path filepath based on component_name + simulation_settings hash
- move gdsfactory.simulation.write_sparameters_lumerical to gdsfactory.simulation.lumerical.write_sparameters_lumerical
- Sparameters are all lowercase (both for meep and lumerical plugins)

## 3.10.12

- write_sparameters_lumerical allows passing material refractive index or any material in Lumerical's material database

## 3.10.11

- improve docs

## 3.10.10

- cell name with no parameters passed only includes prefix [PR](https://github.com/gdsfactory/gdsfactory/pull/158)
- write_sparameters_meep can exploit symmetries [PR](https://github.com/gdsfactory/gdsfactory/pull/157)

## 3.10.9

- add tests for `write_sparameters_meep_mpi` and `write_sparameters_meep_mpi_pool` in `gdsfactory.simulation.gmeep` module
- `write_sparameters_meep_mpi` has `wait_to_finish` flag

## 3.10.8

- improve meep simulation interface documentation and functions
- expose new `write_sparameters_meep_mpi` and `write_sparameters_meep_mpi_pool` in `gdsfactory.simulation.gmeep` module
- `get_sparameters_path` can also accept a layer_stack

## 3.10.7

- fix crossing hard coded layers. Add cross_section setting to ports so that they can be extended.
- extend_ports creates cross_section with port_width and layer, if port has no cross_section and extend_ports does not have a specific cross_section

## 3.10.6

- add mzi_pads_center to components

## 3.10.5

- fix add_ports_from_markers_center port location for square ports, depending on inside parameter

## 3.10.4

- use matplotlib for default plotter instead of holoviews
- add_ports default prefix is 'o' for optical and 'e' for electrical ports

## 3.10.3

- [plot Sparameters uses lowercase s11, s21 ...](https://github.com/gdsfactory/gdsfactory/pull/146)

## 3.10.2

- write_cells in gf.write_cells uses gdspy interface directly
- gf.import_gds has an optional gdsdir argument
- remove unused max_name_length parameter in gf.import_gds
- bring back matplotlib as the default plotter backend. Holoviews does not work well with some `sphinx.autodoc` docs
- add_fiber_array prints warning if grating coupler port is not facing west

## 3.10.1

- You can set up the default plotter from the gdsfactory config `gf.CONF.plotter = 'matplotlib'`
- [PR 142](https://github.com/gdsfactory/gdsfactory/pull/142)
  - dispersive flag to meep simulations
  - fixed bug where adding a layer would throw an error if "visible" or "transparent" were undefined in the .lyp file
- remove p_start (starting period) from grating_coupler_elliptical

## 3.10.0

- add Component.ploth() to plot with holoviews (inspired by dphox)
- Component.plot(plotter='holoviews') accepts plotter argument for plotting backend (matplotlib, qt or holoviews)
- use holoviews as the default plotting backend
- remove clear_cache from Component.plot() and Component.show(), it's easier to just do `gf.clear_cache()`
- remove `Component.plotqt` as the qt plotter is now available with `Component.plot(plotter='qt')`
- gf.geometry.boolean works with tuples of components or references as well as single component or Reference. Overcome phidl bug, where tuples are not trated as lists.
- Before plotting make sure we recompute the bounding box
- YAML mask definition allows using `settings` for global variables
- grating_coupler_rectangular first teeth starts next to the taper

## 3.9.28

- seal_ring accepts bbox instead of component
- die_bbox_frame accepts bbox
- die_bbox: rename text_position to text_anchor
- die_bbox: text_anchor accepts Literal instead of string

## 3.9.27

- Add [sidewall angles in MPB](https://github.com/gdsfactory/gdsfactory/pull/136)

## 3.9.26

- add some extra kwargs (with_taper1, with_taper2) to straight_heater_doped_rib
- add slab offset kwargs to cross_section.rib_heater_doped_contact

## 3.9.25

- `gf.components.contact_slot` accepts optional layer_offsetsx and layer_offsetsy
- extend_ports cross_section is optional, and overrides port cross_section

## 3.9.23

- validate cross_section
- update requirements
- add acks in README

## 3.9.22

- add `gf.read.from_dphox`
- update requirements.txt

## 3.9.21

- thanks to @thomasdorch [PR](https://github.com/gdsfactory/gdsfactory/pull/128) you can now use Meep's material database in your mode and FDTD simulations

## 3.9.20

- add `loopback_xspacing` to `gf.routing.add_fiber_single`

## 3.9.19

- add `Component.get_setting()` which looks inside info, settings.full and child_info
- add `gf.function.add_settings_label` decorator

## 3.9.18

- rename get_sparametersNxN to write_sparameters_meep, to be consistent with write_sparameters_lumerical function name

## 3.9.17

- meep interface stores simulation metadata

## 3.9.16

- meep interface improvements
  - add run=True flag, if run=False, plots simulation
- docker includes mpi version of meep

## 3.9.15

- meep interface improvements
  - add test Sparameters file dataframe
- lumerical interface improvements (consistent with meep)
  - wavelengths in um
  - Sparameters starts with lowercase

## 3.9.14

- fix seal_ring snap_to_grid to 2nm
- add Component.version and Component.changelog
- Component.to_dict() exports version
- add ring_single_heater and ring_double_heater to components
- add port_inclusion to pad and compass

## 3.9.13

- fix seal_ring snap_to_grid to 2nm

## 3.9.12

- fix text_rectangular_multi_layer layers

## 3.9.11

- add label_prefix to test and measurement labels

## 3.9.10

- add `gf.mask.merge_yaml` to merge yaml metadata
- rename `pcm_optical` to `cdsem_all`
- add `cdsem_coupler`
- Component.copy hash cache=True flag that adds new copies to CACHE (similarly to import_gds) to avoid duplicated cells

## 3.9.9

- pack_row in klayout_yaml_placer also accepts rotation
- placer uses Literal ('N', 'S', 'E', 'W') from gf.types
- rename label_layer as layer_label for consistency

## 3.9.8

- better DRC messages
- write_drc allows you to define the shortcut
- fix resistance_sheet offset
- add comments to build does flow

## 3.9.7

- build docker container
- recommend building triangle with conda forge instead of pip for conda based distributions
- add `pip install gdsfactory[pip]` as a pip-based alternative of `pip install gdsfactory[full]`

## 3.9.6

- Component.show() writes component in a different tempfile every time. This avoids the `reload` question prompt from klayout.
- update klive to 0.0.7 to keep the same layers active between sessions

## 3.9.5

- imported cell names get incremented (starting on index = 1) with a `$` (based on Klayout naming convention)
- add test for flatten = True
- raise ValueError if the passed name is already on any CACHE (CACHE_IMPORTED or CACHE)
- avoid duplicate cells decorating import_gds with functools.lru_cache
- show accepts `**kwargs` for write_gds
- simplify decorator in @cell (does not change name)

## 3.9.4

- imported cell names get incremented (starting on index = 0) as we find them also in the CACHE. This avoids duplicated cell names.

## 3.9.3

- better error messages using f"{component!r}" to get `'component_name'`
- import*gds avoids duplicated cells by checking CACHE_IMPORTED and adding and underscore `*` suffix in case there are some name conflicts.
- add `Component.lock()` and `Component.unlock()` allows you to modify component after adding it into CACHE
- add `gf.geometry.check_duplicated_cells` to check duplicated cells. Thanks to Klayout
- fix `mzi_with_arms`, before it had `delta_length` in both arms

## 3.9.2

- increase `gf.routing.get_route_electrical` default min_straight_length from 10nm to 2um
- rename text_rectangular to text_rectangular_multi_layer
- rename manhattan_text to text_rectangular

## 3.9.1

- gf.import_gds updates info based on `kwargs`. In case you want to specify (wavelength, test_protocol...)
- store gf.import_gds name

## 3.9.0

- move add_ports_from_markers functions from `gf.import_gds` to `gf.add_ports`
- move write_cells functions from `gf.import_gds` to `gf.write_cells`
- move `gf.import_gds` to `gf.read.import_gds`. keep `gf.import_gds` as a link to `gf.read.import_gds`
- combine gf.read.from_gds with gf.import_gds
- add logger.info for write_gds, write_gds_with_metadata, gf.read.import_gds, klive.show()

## 3.8.15

- gf.read.from_gds passes kwargs to gf.import_gds
- rename grating_coupler_loss to grating_coupler_loss_fiber_array4 gf.components
- add grating_coupler_loss_fiber_single to components

## 3.8.14

- klayout is an optional dependency

## 3.8.13

- copy adds `_copy` suffix to minimize chances of having duplicated cell names

## 3.8.12

- add gf.functions.add_texts to add labels to a list of components or componentFactories

## 3.8.11

- gf.assert.version supports [semantic versioning](https://python-semanticversion.readthedocs.io/en/latest/)

## 3.8.10

- get_netlist works even with cells that have have no settings.full or info.changed (not properly decorated with cell decorator)

## 3.8.9

- pack and grid accepts tuples of text labels (text_offsets, text_anchors), in case we want multiple text labels per component
- add `gf.functions.add_text` to create a new component with a text label
- add rotate90, rotate90n and rotate180 to functions

## 3.8.8

- rename pack parameters (offset->text_offset, anchor->text_anchor, prefix->text_prefix)
- pack and grid can mirror references

## 3.8.7

- rotate accepts component or factory
- add plot_imbalance1x2 and plot_loss1x2 for component.simulation.plot
- rename bend_circular c.info.radius_min = float(radius) to c.info.radius = float(radius)

## 3.8.6

- add gf.grid_with_text

## 3.8.5

- fix rectangle_with_slits
- rename mzi2x2 as mzi2x2_2x2, so it's clearly different from mzi1x2_2x2

## 3.8.4

- straight_heater_doped has with_top_contact and with_bot_contact settings to remove some contacts
- rib_heater_doped and rib_heater_doped_contact has with_bot_heater and with_top_heater settings

## 3.8.3

- replace in contact_yspacing by heater_gap in straight_heater_doped

## 3.8.2

- add kwarg `auto_rename_ports=True` to `add_ports_from_markers_center`
- mzi length_x is optional and defaults to straight_x_bot/top defaults
- change mzi_phase_shifter straight_x = None, to match phase shifter footprint
- replace gf.components.mzi_phase_shifter_90_90 with gf.components.mzi_phase_shifter_top_heater_metal

## 3.8.1

- add `gf.components.mzi` as a more robust implementation for the MZI
- rename `gf.components.mzi` to `gf.components.mzi_arms`
- expose `toolz.compose` as `gf.compose`
- add `gf.components.mzi1x2`, `mzi1x2_2x2`, `mzi_coupler`

## 3.8.0

- add `gf.components.copy_layers` to duplicate a component in multiple layers.
- better error message for `gf.pack` when it fails to pack some Component.
- rename gf.simulation.gmpb as gf.simulation.modes
- rename gf.simulation.gtidy3d as gf.simulation.tidy3d
- gf.simulation.modes.find_neff_vs_width can store neffs in CSV file when passing `filepath`
- `gf.components.rectangle_with_slits` has now `layer_slit` parameter

## 3.7.8

- cell accepts `autoname` (True by default)
- import_gds defaults calls cell with `autoname=False`

## 3.7.7

- `write_gds` prints warning when writing GDS files with Unnamed cells. Unnamed cells don't get deterministic names. warning includes the number of unnamed cells
- cells with `decorator=function` that return a new cell do not leave Unnamed cells now
- pack includes a name_prefix to avoid unnamed cells
- add `taper_cross_section` into a container so we can use a decorator over it without triggering InmutabilityError

## 3.7.6

- to dict accepts component and function prefixes of the structures that we want to ignore when saving the settings dict
- `write_gds` prints warning when writing GDS files with Unnamed cells. Unnamed cells don't get deterministic names.

## 3.7.5

- add `add_tapers_cross_section` to taper component cross_sections
- letter `v` in text_rectangular_multi_layer is now DRC free

## 3.7.4

- add pad_gsg_short and pad_gsg_open to components
- export function parameters in settings exports as dict {'function': straight, 'width': 3}
  - works also for partial and composed functions
- add `get_child_name` for Component, so that when you run `copy_child_info` the name prefix also propagates
- only add layers_cladding for waveguide lengths > 0. Otherwise it creates non-orientable boundaries

## 3.7.3

- add `**kwargs` to `cutback_bend`
- pack type annotation is more general with `List[ComponentOrFactory]` instead of `List[Component]`, it also builds any Components if you pass the factory instead of the component.
- add `straight_length` parameter and more sensitive default values (2\*radius) to `cutback_component`
- add `gf.components.taper_parabolic`
- `mzi_lattice` adds all electrical ports from any of the mzi stages
- rename `mzi_factory` to `mzi` in mzi_lattice to be consistent with other component kwargs
- replace taper_factory with taper to be consistent with other component kwargs
- coupler snaps length to grid, instead of asserting length is on_grid
- add layers_cladding to rib so bezier_slabs render correctly for rib couplers

## 3.7.2

- add_fiber_array and add_fiber_single can also get a component that has no child_info

## 3.7.1

- keep python3.7 compatibility for `gf.functions.cache` decorator by using `cache = lru_cache(maxsize=None)` instead of `cache = lru_cache`
- `add_fiber_array` accepts ComponentOrFactory, convenient for testing the function without building a component

## 3.7.0

- fix clean_name
  - generators and iterables are properly hashed now
  - toolz.compose functions hash both the functions and first function
  - casting foats to ints when possible, so straight(length=5) and straight(length=5.0) return the same component
- set Component.\_cached = True when adding Component into cache, and raises MutabilityError when adding any element to it.
- Component.flatten() returns a copy of the component, that includes the flattened component. New name adds `_flat` suffix to original name
- add bias to grating_coupler_lumerical
- try to cast float to int when exporting info
- remove `ComponentSweep` as it was trivial to define as a list comprehension
- remove `add_text` as it is prone to creating mutability errors
- pack can now add text labels if passed a text ComponentFactory

## 3.6.8

- `add_fiber_single` allows to have multiple gratings
- converted add_fiber_single, component_sequence and add_fiber_array from `cell_without_validator` to `cell`
- Component pydantic validator accepts cell names below 100 characters (before it was forcing 32)

## 3.6.7

- rename doe, write_does and load_does to `sweep` module `read_sweep`, `write_sweep` ...
- Route and Routes are pydantic.BaseModel instead of dataclasses
- composed functions get a unique name. You can compose functions with `toolz.compose`
- add `gf.add_text` for adding text labels to a list of Components
- add `gf.types.ComponentSweep`
- increase MAX_NAME_LENGTH to 100 characters when validating a component
- add typing_extensions to requirements to keep 3.7 compatibility. Changed `from typing import Literal` (requires python>=3.8) to `from typing_extensions import Literal`
- add type checking error messages for Component and ComponentReference
- add type checking pydantic validator for Label
- replace `phidl.device_layout.Label` with `gf.Label`
- Route has an Optional list of Label, in case route fails, or in case you want to add connectivity labels

## 3.6.6

- add slab arguments (slab_layer, slab_xmin) to grating couplers
- remove align to bottom left in gdsdiff
- gdsdiff after asking question, re-rises GeometryDifferencesError

## 3.6.5

- fix gdsfactory/samples
- better docstrings documents `keyword Args` as well as `Args`
- refactor:
  - pads_shorted accepts pad as parameter
  - rename `n_devices` to columns in splitter_chain
  - rename `dbr2` to `dbr_tapered`
  - simpler pn cross_section definition

## 3.6.3

- args in partial functions was being ignore when creating the name. Only kwargs and func.**name** were being considered

## 3.6.2

- update rectpack dependency from 0.2.1 to 0.2.2

## 3.6.1

- spiral_external_io_fiber_single has a cross_section_ports setting
- seal_ring snaps to grid
- Component.bbox and ComponentReference.bbox properties snap to 1nm grid
- add `gf.components.bend_straight_bend`

## 3.6.0

- snap_to_grid_nm waypoints in round_corners to avoid 1nm gaps in some routes
- add `gf.components.text_rectangular_multi_layer`
- add `gf.components.rectangle_with_slits`

## 3.5.12

- add tolerance to netlist extraction. Snap to any nm grid for detecting connectivity (defaults to 1nm).

## 3.5.10

- enable having more than 2 ports per cross_section. Include test for that.

## 3.5.9

- better docstrings
- component_sequence also accepts component factories

## 3.5.9

- gf.simulation.get_sparameters_path takes kwargs with simulation_settings
- cross have port_type argument
- splitter_tree exposes bend_s info
- change simulation_settings default values
  - port_margin = 0.5 -> 1.5
  - port_extension = 2.0 -> 5.0
  - xmargin = 0.5 -> 3.0
  - ymargin = 2.0 -> 3.0
  - remove pml_width as it was redundant with xmargin and ymargin
- route with auto_taper was missing a mirror

## 3.5.8

- gf.components.extend_ports uses port.cross_section to extend the port

## 3.5.6

- add `cell` decorator to gf.components.text

## 3.5.5

- expose spacing parameter in `gf.routing.get_bundle_from_steps`

## 3.5.3

- make trimesh, and tidy3d optional dependencies that you can install with `pip install gdsfactory[full]`

## 3.5.1

- add `gf.routing.get_bundle_from_steps`

## 3.5.0

- rename `end_straight` to `end_straight_length`
- rename `start_straight` to `start_straight_length`

## 3.4.9

- add pad_pitch to `resistance_sheet`
- enable multimode waveguide in straight_heater_meander
- add `grating_coupler_elliptical_arbitrary`
- add `grating_coupler_elliptical_lumerical` using lumerical parametrization
- rename `grating_coupler_elliptical2` to `grating_coupler_circular`. rename `layer_core` to `layer`, `layer_ridge` to `layer_slab` for a more consistent parametrization of other grating couplers.
- add Component.add_padding

## 3.4.8

- pad has vertical_dc port

## 3.4.6

- add `gf.functions.move_port_to_zero`
- `gf.routing.add_fiber_single` has new parameter `zero_port` that can move a port to (0, 0)
- add fixme/routing
- enable `gf.read.from_yaml` to read ports that are defined without referencing any reference

## 3.4.5

- decorate `gf.path.extrude` with cell, to avoid duplicated cell names
- enforce contact_startLayer_endLayer naming convention
- gf.grid accepts rotation for reference
- add pydantic validator class methods to Path and CrossSection
- CrossSection has a `to_dict()`
- rename Component `to_dict` to `to_dict()`: is now a method instead of a property
- rename Component `pprint` to `pprint()`: is now a method instead of a property
- rename Component `pprint_ports` to `pprint_ports()`: is now a method instead of a property
- Component.mirror() returns a container

## 3.4.4

- decorators that return new component also work in cell

## 3.4.3

- enable `Component.move()` which returns a new Component that contains a moved reference of the original component
- add `Port._copy()` that is the same as `Port.copy` to keep backwards compatibility with phidl components
- adapt some phidl.geometry boolean operations into `gdsfactory.geometry`
- move some functions (boolean, compute_area, offset, check_width ... ) into `gdsfactory.geometry`
- add `gdsfactory.geometry.boolean` for klayout based boolean operations
- add pydantic validator for `ComponentReference`
- max_name_length is a cell decorator argument used when importing gds cells
- add `geometry.boolean_klayout`

## 3.4.2

- `import_gds` also shares the cell cache
- remove `name_long` from `cell` decorator
- remove `autoname` from `cell` decorator args
- `Component.show()` shows a component copy instead of a container
- remove `Component.get_parent_name()` and replace it with `Component.child_info.name`
- gf.path.extrude adds cross_section.info and path.info to component info

## 3.4.0

- gf.component_from_yaml accepts info settings
- make sure that zero length paths can be extruded without producing degenerated boundaries. They just have ports instead of trying to extrude zero length paths.
- snap.assert_on_2nm_grid for gap in mmi1x2, mmi2x2, coupler, coupler_ring
- gf.Component.rotate() calls gf.rotate so that it uses the Component CACHE
- add `tests/test_rotate.py` to ensure cache is working
- add cache to component_from_yaml
- add `tests/test_component_from_yaml_uid.py`
- ensure consistent name in YAML by hashing the dict in case no name is provided
- `component.settings` contains input settings (full, changed, default)
- `component.info` contains derived settings (including module_name, parent settings, ...)
- `component.to_dict` returns a dict with all information (info, settings, ports)
- rename `via_stack` to `contact`

## 3.3.9

- move `gf.component_from_yaml` to `gf.read.from_yaml`
- unpin triangle version in requirements.txt
- `cell` components accept info settings dict, for the components

## 3.3.8

- add `auto_widen` example in tutorials/routing
- add `plugins` examples in tutorials/plugins
- Component.rotate() returns a new Component with a rotated reference of itself
- increase simulation_time in lumerical `simulation_settings` from 1ps to 10ps, so max simulation region increased 10x
- write_sparameters_lumerical returns session if run=False. Nice to debug sims.
- make consistent names in gf.read: `gf.read.from_phidl` `gf.read.from_picwriter` `gf.read.from_gds`

## 3.3.5

- `route_manhattan` ensures correct route connectivity
- replace `bend_factory` by `bend` to be more consistent with components
- replace `bend90_factory` by `bend90` to be more consistent with components
- replace `straight_factory` by `straight` to be more consistent with components
- replace `get_route_electrical_shortest_path` by `route_quad`
- gf.components.array raises error if columns > 1 and xspacing = 0
- gf.components.array raises error if rows > 1 and yspacing = 0
- simplify `gf.components.rectangle` definition, by default it gets 4 ports
- containers use Component.copy_settings_from(old_Component), and they keep their parent settings in `parent`, as well as `parent_name`
- `Component.get_parent_name()` returns the original parent name for hierarchical components and for non-hierarchical it just returns the component name

## 3.3.4

- containers use `gf.functions.copy_settings` instead of trying to detect `component=` from kwargs
- `Port._copy()` is now `Port.copy()`
- bend_euler `p=0.5` as default based on this [paper](https://www.osapublishing.org/oe/fulltext.cfm?uri=oe-25-8-9150&id=362937)
- rectangle has 4 ports by default (similar to compass), it just includes the `centered` parameter
- gf.grid accept component factories as well as components and is a cell

## 3.3.3

- fix cutback_component bend
- add `gf.routing.route_quad`

## 3.3.2

- add `gdsfactory.to_3d.to_stl`

## 3.3.1

- adjust z position for lumerical simulation region as well as port locations
- `Component.show()` and `Component.plot()` do not clear_cache by default (`clear_cache=False`)

## 3.3.0

- write_sparameters in lumerical writes simulation_settings in YAML
- replace port_width with port_margin in simulation_settings
- rename `Component.get_porst_east_west_spacing` as `Component.get_ports_ysize()`
- add `Component.get_ports_ysize()`
- fix `mzi` `with_splitter`
- enable `vars` variables in component_from_yaml
- gdsdiff accepts test_name, and uses the path of the test_file for storing GDS files
- add functools cache decorator for gdsfactory.import_gds and gdsfactory.read.gds
- rename cache with lru_cache(maxsize=None) to keep compatibility with python3.7 and 3.8
- update to phidl==1.6.0 and gdspy==1.6.9 in requirements.txt
- new gf.path.extrude adapted from phidl

## 3.2.9

- rename `component_from` to `read`
- remove `gf.bias`
- remove `gf.filecache`
- add `get_layer_to_sidewall_angle` in layer_stack
- rename `gf.lys` to `gf.layers.LAYER_COLORS` to be consistent

## 3.2.8

- array with via has consistent names

## 3.2.7

- write_sparameters exports the layer_stack together with the simulation_settings
- write simulation_settings with omegaconf instead of YAML. Layer tuples were not exporting correctly.
- layer_stack inherits from dict
- simulation files use get_name_short to keep the name of the suffix within 32 characters + 32 characters for the name. This keeps filepath with less than 64 characters

## 3.2.6

- add_ports_from_labels accepts layer parameter for the port

## 3.2.5

- add add_ports_from_labels function

## 3.2.4

- transition raises ValueError if has no common layers between both cross_sections
- grating coupler wavelength in um to be consistent with all units in gdsfactory
- rename thickness_nm to thickness and zmin_nm to zmin in layer_stack to be consistent with gdsfactory units in um
- rename Ppp to PPP, Npp to NPP to be consistent with nomenclature
- simulation_settings in um to be consistent with all units in gdsfactory being in um

## 3.2.3

- fix gf.to_trimesh
- add `Floats`, `Float2` and `Float3` to types
- add kwargs for component example documentation from signature

## 3.2.2

- add `gf.to_trimesh` to render components in 3D
- replace dx, dy by size in bend_s, and spacing by dx, dy in splitter_tree

## 3.2.1

- simplify contact_with_offset_m1_m2
- contact_with_offset_m1_m2 use array of references
- add `gf.components.taper_cross_section` to taper two cross_sections

## 3.2.0

- Ensures that an impossible route raises RouteWarning and draws error route with markers and labels on each waypoint

## 3.1.10

- fix add fiber single for some cases
- create `strip_auto_widen` cross_section with automatic widening of the waveguide
- add `add_grating_couplers_with_loopback_fiber_single`

## 3.1.9

- pad_array and array use array of references, accept columns and rows as args

## 3.1.8

- contact uses array of references

## 3.1.7

- transition ports have different cross_sections
- get_bundle separation is now defined from center to center waveguide
- contact has 4 ports, consistent with pads
- pad takes size argument instead of (width, height), which is consistent with other rectangular structures
- add filecache to store in files

## 3.1.6

- add `Component.write_netlist_dot` to write netlist graph in dot format
- add handling of separation keyword argument to get_bundle_from_waypoints (thanks to Troy @tvt173)

## 3.1.5

- raise ValueError when moving or rotating component. This avoids modifying the state (position, rotation) of any Component after created and stored in the cell cache.
- add cross_section property to ports
- `gdsfactory/routing/fanout.py` passes cross_section settings from port into bend_s
- fix manhattan text, avoid creating duplicated cells
- fix cdsem_all

## 3.1.4

- remove limitation from get_bundle_from_waypoints is that it requires to have all the ports lined up.

## 3.1.3

- because in 3.1.1 cells can accept `*args` containers now are detected when they have `Component.component`
- rename `component.settings['component']` to `component.settings['contains']`
- grating couplers have port with `vertical_te` or `vertical_tm` prefix
- container keep the same syntax
- `add_fiber_array` allows passing `gc_port_labels`
- `add_fiber_array` and `add_fiber_single` propagate any non-optical ports to the container
- fix ports transitions and raise error when saving gdsfile with duplicated cell names

## 3.1.2

- add `make doc` to update components documentation
- add `routing.get_route_electrical` with sensitive defaults for routing electrical routes `bend=wire_corner`
- `components.pad_array_2d` names `e{row}_{col}`
- `components.pad_array` names `e{col}`

## 3.1.1

- cells accept `*args`
- `@cell` autonaming includes the complete keyword arguments keys (not only the first letter of each argument)
- fix straight_pin and straight_heater_doped length when they have tapers
- waveguide template defaults to euler=True for picwriter components (spiral)
- add `Component.get_ports_xsize()`
- add `toolz` library to requirements

## 3.1.0

- move components python files to the same folder
- add components.write_factory function to generate dict
- added filecmp for testing components width difftest, only does XOR if files are different. This speeds the check for larger files.

## 3.0.3

- change port naming convention from WNES to o1, o2, o3 for optical, and e1, e2, e3, e4 for electrical
- add Component.auto_rename_ports()
- add `ports_layer` property to Component and ComponentReference to get a map
- `Component.show()` `show_ports` and `show_subports` show a container (do not modify original component)
- add port_types to cross_section
- rename straight_horizontal_top to straight_x_top

## 3.0.2

- add straight_rib, straight_heater_metal and straight_heater_doped
- `xs2 = gf.partial(cross_section)` does not require defining `xs2.__name__`
- replace gf.extend[.] with gf.components.extension.
- Component.show() uses `add_pins_triangle` as default to show port orientation
- add gf.comtainers.bend_port
- get_netlist considers x,y,width to extract port connectivity

## 3.0.1

- pass cross_section functions to component factories instead of registering waveguides in TECH.waveguide
- snap_to_grid is now a cross_section property
- replace Waveguide with gdsfactory.cross_section functions
- add pydantic.validate_arguments to cross_section
- functools.partial have unique names
- partial functions include settings for JSON and name
- include xor flag when doing a gdsdiff
- delete StrOrDict, you can use functools.partial instead to customize functions
- include --xor flag to `gf gds diff --xor` CLI to run a detailed XOR between 2 GDS files

## 3.0.0

- rename `pp` to `gdsfactory`
- recommend `import gdsfactory as gf`
- rename `pf` CLI to `gf`

## 2.7.8

- rename post_init to decorator
- add pp.layer.load_lyp_generic
- load_lyp, alpha=1 if visible = 'false'
- LayerStack is now List[LayerLevel] and has no color information

## 2.7.7

- remove taper_factory from pp.routing.add_fiber_array and pp.routing.add_fiber_single
- pp.Component.add_ports(port_list, prefix) to avoid adding duplicated port names
- add pp.components.litho_ruler
- @cell has `post_init` function. Perfect for adding pins
- update `samples/pdk/fabc.py` with partial
- Library can register partial functions
- `contact_with_offset_m1_m2` is now define with via functions instead of StrOrDict, skip it from tests
- add `pp.components.die_box`

## 2.7.6

- add Component.to_dict()
- add pp.config.set_plot_options for configuring matplotlib
- add pp.Component.add_ports(port_list)
- enable in pp.name the option of passing a partial function
- create partial notebook (for functional programming) demonstrating hierarchical components with customized subcomponent functions
- revert mzi and mzi_lattice to 2.5.3 (functional programming version)
- delete mzi_arm, mzi2x2 and mzi1x2
- add mzi_phase_shifter
- add wire_sbend
- pp.add_tapers back to functional programming

## 2.7.5

- fix preview_layerset
- extension_factory default extension layer depends on the port
- add extend_ports_list to pp.extend
- add simulation_settings to pp.write

## 2.7.4

- get_bundle_corner passing waveguide (consistent with other routes)
- fix pp.components.wire_corner
- delete pp.components.electrical.wire.py

## 2.7.3

- pp.grid allows accessing references from Component.aliases
- pp.routing.add_fiber_single and pp.routing.add_fiber_array accept get_input_label_text_loopback, get_input_label_text params

## 2.7.2

- fix print_config asdict(TECH)
- cell decorator validates arguments by default using pydantic, cell_without_validator does not
- add pydantic.validate method to Port

## 2.7.1

- add pp.components.die
- fix spiral_external_io
- add_fiber_array also labels loopbacks
- rename with_align_ports as loopback

## 2.7.0

- round_corners raises RouteWarning if not enough space to fit a bend

## 2.6.10

- contact has port with port_type=dc

## 2.6.9

- rename tlm to contact and tlm_with_offset to contact_with_offset_m1_m2

## 2.6.8

- add pp.c.tlm_with_offset
- mzi adds any non-optical ports from straight_x_bot and straight_x_top
- ignore layer_to_inclusion: Optional[Dict[Layer, float]] from get_settings

## 2.6.7

- pp.sp.write has a logger
- via has optional pitch_x and pitch_y

## 2.6.6

- add pp.extend to pp
- fix pp.extend.extend_port, propagates all settings
- pp.gds.read_ports_from_markers accepts a center (xc and yc) for guessing port orientation
- import_gds only accessible from pp.gds.import_gds
- merge assert_grating_coupler_properties and version in pp.asserts.
- created pp.component_from module
- rename pp.import_phidl_component and pp.picwriter_to_component pp.component_from.phidl and pp.component_from.picwriter
- rename pp.load_component to pp.component_from.gds
- rename pp.netlist_to_component to pp.component_from.netlist. added a DeprecationWarning
- move set_plot_options to pp.klive.set_plot_options, stop overriding phidl's set_plot_options in `pp.__init__`
- move pp.merge_cells into pp.component_from.gdspaths and pp.component_from.gdsdir
- waveguide accepts dict(component='fabc_nitride_cband')
- add pp.remove and pp.read
- remove pp.gds

## 2.6.5

- add pp.routing.get_route_from_steps as a more convenient version of pp.routing.get_route_from_waypoints

## 2.6.4

- pp.components.mzi accepts straight_x_bot and straight_x_bot parameters
- pad array has axis='x' argument
- expose utils, sort_ports and fanout in pp.routing

## 2.6.3

- add min_length Waveguide setting, for manhattan routes and get_bundle
- remove grating_coupler.xmin = 0 inside the route_fiber function

## 2.6.2

- add pp.c.delay_snake2 and pp.c.delay_snake3
- rename FACTORY as LIBRARY. Now we have LIBRARY.factory as the Dict[str, Callable] with all the library functions.
- LIBRARY.get_component adds component.\_initialized=True attribute only once

## 2.6.0

- cell decorator propagates settings for Component, only if isinstance(kwargs['component'], Component)
- get_route_from_waypoints adds port1 and port2 waypoints automatically
- get_route_from_waypoints accepts waveguide and waveguide_settings
- add_port warns you when trying to add ports with off-grid port points
- fix add_fiber: not passing factory to get_bundle
- Factory(name=) has required argument name
- Factory has `__str__` and `__repr__`
- add_port(width=) width automatically snaps width to 1nm grid
- add DeprecationWarning to get_routes
- update pipfile
- remove conda environment.yml as it was out of date
- add automatic release of any tag that starts with v

## 2.5.7

- Component.show(show_ports=True) adds port names and pins by default (before show_ports=False)
- splitter_tree, also propagates extra coupler ports
- add_ports_from_markers has an optional `port_layer` for the new created port.
- component_settings = OmegaConf.to_container(component_settings, resolve=True)
- pp.c.pad_array consistent parameters with pp.c.array (pitch_x)

## 2.5.6

- better error messages for off-grid ports, add suggestions for fixes
- Component.validator `assert len(name) <= MAX_NAME_LENGTH`, before `assert len(name) < MAX_NAME_LENGTH`

## 2.5.5

- update to omegaconf=2.1.0
- add loguru logger
- added pydantic validator to Component
- pp.add_tapers.add_tapers can accept taper port names
- add_tapers, add_fiber_array, add_fiber_single accepts taper with StrOrDict
- components accept waveguide StrOrDict
- some names were having 33 characters, fixed max characters name

## 2.5.4

- add `pf gds` CLI commands for `merge_gds_from_directory`, `layermap_to_dataclass`, `write_cells`
- component_from_yaml has a get_bundle_from_waypoints factory
- add heater with single metal
- fix routing with cross-sections with defined Sections
- add TECH.rename_ports
- add pp.containers.
- mzi accepts a factory and can accept StrOrDict for for leaf components
- Factory(post_init=function). Useful for adding pins when using Factory.get_component()

## 2.5.3

- enable fixed timestamp in saved cells, which allows having the same hash for files that do not change

## 2.5.2

- fixed pp.import_phidl_component and added test

## 2.5.1

- compatible with latest version of phidl (1.5.2)
- renamed routing functions
- reduced routing functions functions in pp.routing
- better error messages for waveguide settings (print available keyword args)
- fixed cell decorator to raise Error if any non keyword args defined
- pin more requirements in requirements.txt
- added pur (pip update requirements) in a separate workflow to test gdsfactory with bleeding edge dependencies

## 2.5.0

- add pp.routing.sort_ports
- add pp.routing.get_route_sbend for a single route
- add pp.routing.get_route_sbend_bundle for a bundle of Sbend routes
- rename start_ports, end_ports with ports1 and ports2
- straight_with_heater fixed connector
- straight_with_heater accepts port_orientation_input and port_orientation_output
- TECH defined in config.yml
- refactor pp.path.component to pp.path.extrude
- write to GDS again even if component already has a component.path
- define all TECH in tech.py dataclasses and delete Tech, and Pdk
- add pp.routing.fanout
- add Factory dataclass
- fix pp.routing.routing \_gradual_bend
- add TestClass for Component
- fix get_bundle for indirect routing
- get_netlist returns cleaned names for components (-3.2 -> m3p2)
- add pp.assert_version
- fix naming for components with long funcnames (already over 24 chars + 8 chars for name hash) to keep name shorter than 32 chars
- add pydantic validate_arguments decorator. @pp.cell_with_validator

```
from pydantic import validate_arguments
@validate_arguments
```

## 2.4.9

- rename pp.plot file to pp.set_plot_options to avoid issues with pp.plot function

## 2.4.8

- remove `pins` kwargs from ring and mzi
- simpler coupler straight
- renamed `_get` to `get` in LayerStack
- import_gds raise FileNotFoundError
- import_gds sends gdspy str(gdspath)
- remove pp.plotgds, as you can just do component.plot()
- add pp.set_plot_options() to be consistent with latest 1.5.0 phidl release

## 2.4.7

- better README
- get_settings exports int if possible (3.0 -> 3)
- add cross_section pin for doped waveguides
- Raise error for making transition with unnamed sections
- store component settings in YAML as part of tech.component_settings
- add add_padding_to_size function
- simplify add_pins function. Replace port_type_to_layer with simple layer and port_type kwargs
- add Pdk.add_pins()
- replace pp.write_gds(component, gdspath) with component.write_gds(gdspath)
- replace pp.write_component(component, gdspath) with component.write_gds_with_metadata(gdspath)
- rename pp.components.waveguide to pp.components.straight
- rename auto_taper_to_wide_waveguides auto_widen
- rename wg_heater_connected to straight_with_heater

## 2.4.6

- more consistent names on component factories
- add simulation_settings to Tech
  - sparameters_path: pathlib.Path = CONFIG["sp"]
  - simulation_settings: SimulationSettings = simulation_settings
  - layer_stack: LayerStack = LAYER_STACK
- add Pdk.write_sparameters()

## 2.4.5

- better docstrings
- simplify code for pp.path.smooth
- replace `pp.c.waveguide()` by `pp.components.waveguide()`. `pp.c.waveguide()` still works.
- replace `pp.qp()` by `pp.plot()` to be consistent with `c = Component()` and `c.plot()`
- added `get_component_from_yaml` Pdk class

## 2.4.4

- add vertical_te and vertical_tm ports to grating couplers
- remove klive warning when not klayout is not open (if klayout is not installed or running it will just fail silently)
- replace cladding for bend_circular and bend_euler with square cladding
- added `component.show(show_ports=True)`
- added `component.show(show_subports=True)`
- added `pf merge-cells`
- added `auto_taper_to_wide_waveguides` option to add_fiber_array
- `add_padding` returns the same component, `add_padding` returns a container with component inside
- remove container decorator, containers are just regular cells now with @cell decorator
- add `add_pin_square_double` and make it the default

## 2.4.3

- consistent port naming path.component extrusion

## 2.4.2

- better docs

## 2.4.0

- euler bends as default (with_arc_floorplan=True)
- define bends and straighs by path and cross_section
- tech file dataclass in pp.config
- added pp.pdk with tests
- include notebooks in docs with nbsphinx
- regression test for labels
- fixed CACHE key value by using the actual cellname

## 2.3.4

- gdsdiff does not do booleans by default
- pin pre-commit versions

## 2.3.3

- added pp.components.path to easily extrude CrossSections
- added more pp.types (ComponentFactory, RouteFactory) as Callable[..., Component]
- Load a LayerColors object from a Klayout lyp file
- clean lyp from generic tech
- bend_euler accepts similar parameters as bend_circular (layers_cladding, cladding_offset)
- renamed bend_euler90 as bend_euler
- components adapted from picwriter take more similar values (layer_cladding, layer)
- pp.difftest can step over each GDS file with a geometric difference and decide what to do interactively
- adapted pp.path and pp.cross_section from phidl

## 2.3.2

- fixed some mypy errors
- added dx to coupler
- bezier has now number of points as a parameter
- improved docs
- allow to set min and max area of port markers to read

## 2.3.1

- refactor
  - connect_strip to get_route
  - connect_bundle to get_bundle
  - connect_strip_way_points to get_route_from_waypoints
- make diff shows all difference from the difftest run
- snap length to 1nm in route waveguide references
- remove any waveguide reference on the routes which have a 1nm-snapped length equal to zero

## 2.3.0

- move tests to tests/ folder
- rename from `from pp.testing import difftest` to `from pp.difftest import difftest`
- remove pp.container containerize
- better type annontations
- replace some `c.show(show_ports=True)` by a simpler `c.show()`

## 2.2.9

- better settings export
- fixed docs

## 2.2.8

- flat routes with no more zz_conn cells
- added from pp.import_gds import add_ports_from_markers_square

## 2.2.7

- using mirror (port) in pp.component_from_yaml
- remove old, untested code to deal with libraries. Libraries should use factory
- add pp.get_name_to_function_dict to build factories as dict(func_name=func)
- component_from_yaml can also use (north, east, west, ne, nw ...) for placement
- added regression tests for component_from_yaml

## 2.2.6

- added badges from github in README (codecoverage, docs ... )
- pp.import_gds can import and move cells with labels (thanks to Adam McCaughan)
- add margin and min_pin_area_um2 to read_ports_from_markers
- replace grating_coupler decorator with a simpler pp.assert_grating_coupler_properties() function
- rename \_containers to container_names and \_components to component_names
- simplify tests for components, containers and circuits

## 2.2.5

- added common types in pp.types
- added simulation settings in name of sparameters
- store Sparameters in .csv as well as in Lumerical interconnect format .dat
- reduce some type errors when running mypy
- fix error in u_bundle_direct_routes for a single route (thanks to tvt173)
- When a component has both a placement and a connection are defined and transform over a component, we raise an error.
- add Component().plot() in matplotlib and Component.show() in Klayout
- clear_cache when running plot() or show(). Useful for Jupyter notebooks
- add logo

## 2.2.4

- get_netlist() returns a dict. Removed recursive option as it is not consistent with the new netlist extractor in pp/get_netlist.py. Added name to netlist.
  - fixed get_netlist() placements (using origin of the reference instead of x, y which refer to the center). Now we can go back and forth from component -> netlist -> component
  - If there is a label at the same XY as the reference it gets the name from that label, the issue was that we need to add the labels after defining connections in component_from_yaml
- ListConfig iterates as a list in \clean_value_json
- test component.get_netlist() -> YAML-> pp.component_from_yaml(YAML) = component (both for settings_changed and full_settings)
- add pp.testing with difftest(component) function for boolean GDS testing.
- improved placer documentation and comments in pp/samples/mask/does.yml

## 2.2.3

- store config.yml in mask build directory (reproduce environment when building masks)
- add tests for add_fiber_single and add_fiber_array labels
- snap name to 1nm grid, try to name it without decimals when possible (L1p00 -> L1)
- more sensitive defaults parameter names for MZI (coupler -> splitter)
- sim settings outputs in YAML file
- fix sparameters sorting of ports when in pp.sp.read_sparameters
- pp.get_netlist() returns top level ports for a component
- output parameters that change in component (c.polarization='te') in settings['info']
- fixed bug in get_settings to clean tuple settings export

## 2.2.2

- rename coupler ports inside mzi function

## 2.2.1

- pp.plot hides DEVREC layer
- test netlist of `_circuits`
- sort the keys when loading YAML file for test_netlists
- better docstrings
- add function_name to container
- remove duplicated keys for container
- pp.clear_cache() in pytest fixture in `pp/conftest.py`
- fixed pp.clear_cache() by using a global variable.
- added lytest tests, which test GDS boolean diffs using klayout
- fixed `pf diff` to show (diffs, common, only_old, only_new, old, new) using same layers in different cells. Thanks to Troy Tamas.
- removed `pins` argument from cell decorator as it changes the geometry of a cell with the same name (it was problematic).
- new recurse_instances function. No need to track connections in a global netlist dict. We can extract netlist connections from devices sharing ports.
- component_from_yaml adds label with. instance name. Thanks to Troy Tamas.
- write a pp.add_pins_to_references that adds pins and labels to references.
- make sure @cell decorator checks that it returns a Component
- remove other types of units conversions from
- better type hints
- export hierarchical and flat netlists
- rename 0.5 as 500n (it makes more sense as default units are in um) and submicron features are named in nm
- remove other renames

```
if 1e12 > value > 1e9:
    value = f"{int(value/1e9)}G"
elif 1e9 > value > 1e6:
    value = f"{int(value/1e6)}M"
elif 1e6 > value > 1e3:
    value = f"{int(value/1e3)}K"
if 1 > value > 1e-3:
    value = f"{int(value*1e3)}n"
elif 1e-6 < value < 1e-3:
    value = f"{int(value*1e6)}p"
elif 1e-9 < value < 1e-6:
    value = f"{int(value*1e9)}f"
elif 1e-12 < value < 1e-9:
    value = f"{int(value*1e12)}a"
else:
    value = f"{value:.2f}"
```

## 2.2.0

- component_from_yaml updates:
  - placements:
    - port: you can define an anchor port
    - dx: delta x
    - dy: delta x
    - mirror: boolean or float (x axis for the mirror)
    - x: number or can also be a port from another instance
  - routes:
    - you can define a route range (left,E:0:3 : right,W:0:3)
- connect bundle is now the default way to connect groups of ports in component_from_yaml
- coupler: can change the vertical distance (dy) between outputs
- replace @pp.autoname with @pp.cell as a decorator with cells options (autoname, pins ...)

## 2.1.4

- fixed installer for windows using copy instead of symlink

## 2.1.3

- `pf install` installs klive, generate_tech and gitdiff
- `pf diff` makes boolean difference between 2 GDS files

## 2.1.2

- write conda environment.yml so you can `make conda` to install the conda environment
- setup.py installs klive, generate_tech and gitdiff

## 2.1.0

- test lengths for routes
- pytest are passing now for windows
  - Fixed the spiral circular error by snapping length to 1nm (windows only)
  - Testing now for windows and linux in the CICD
  - Made the multiprocessing calls pickeable by removing the logger function (that wasn't doing much anyway)
- extend_ports: maintains un-extended ports

## 2.0.2

- fixing sorting of ports in bundle routing: Thanks to Troy Tamas
- added `factory: optical` and `settings:` in component_from_yaml routes
- write more container metadata for component inside the container (function_name, module ....)
- more checks for the grating coupler decorator (W0 port with 180 degrees orientation)
- CI/CD tests run also on pull requests
- added pp.clear_cache() and call it when we run `c.show()`
- use pp.clear_cache() when testing component port positions

## 2.0.0

- added grating coupler decorator to assert polarization and wavelength
- component_from_yaml function allows route filter input
- routes_factory: in pp.routing (optical, electrical)
- routes: in component_from_yaml allows route_factory
- no more routes and route_bundles: now it's all called routes, and you need to specify the routing factory function name [optical, electrical ...]
- renamed component_type2factory to component_factory
- explained factory operation in notebooks/02_components.ipynb
- mzi.py DL is now the actual delta_length

## 1.4.4

- improved notebooks (thanks to phidl tutorial)
- added C and L components from phidl
- print(component) returns more info (similar to phidl)
- support new way of defining waveguides with pp.Path, pp.CrossSection and pp.path (thanks to phidl)

## 1.4.3

- clean metadata dict recursively

## 1.4.2

- renamed add_io_optical to add_fiber_array
- added taper factory and length to add_fiber_single
- fixed JSON metadata for Components with function kwargs
- fixed reference positions in component_from_yaml
- added bundle_routes option in component_from_yaml

## 1.4.0

- Works now for python>=3.6, before only worked for python3.7 due to [type annotations](https://www.python.org/dev/peps/pep-0563/)
- nicer netlist representations (adding location to each node in the graph)
- YAML loader accepts strings (no more io.StringIO)
- better docs
- add_tapers only tapers optical ports in the new containered component
- add_ports from polygon markers
- add_io_optical maintains other ports
- added single fiber routing capabilities (pp.routing.add_fiber_single)
- added Component.copy()
- added basic electrical routing capabilities
  - pp.routing.add_electrical_pads
  - pp.routing.add_electrical_pads_top
  - pp.routing.add_electrical_pads_shortest

## 1.3.2

- improve sparameters tutorial
- fixed some issues when using `x = x or x_default` not valid for `x=0`
- added tests for splitter_tree and splitter_chain

## 1.3.1

- get_netlist by default return a simpler netlist that captures only settings different from default. Full netlist component properties available with `full_settings=True`.
- limited pytest scope to netlist build tests to avoid weird side effects that move ports locations from test_component_ports
- sphinx==1.3.2 in requirements.txt

## 1.3.0

- `Component.get_netlist()` returns its netlist
- `Component.plot_netlist()` renders netlist graph
- `component_from_yaml` accepts netlist
- routing jupyter notebooks
- manhattan text can have cladding

## 1.2.1

- replaced hiyapyco with omegaconf (better YAML parser that can handle number with exponents 1e9)
- separated conf (important to be saved) from CONFIG that contains useful paths

## 1.2.0

- added link for [ubc PDK](https://github.com/gdsfactory/ubc) to README
- added a jupyter notebook tutorial for references and array of references
- added dbr and cavity components
- rotate is now a container
- adapted pp.pack from phidl as an easier way to pack masks
- Autoname also has now a build in cache to avoid having two different cells with the same name
- added type annotations

## 1.1.9

- write and read Sparameters
- pp.extend_ports is now a container
- any component decorated with @pp.cell can accept `pins=True` flag, and a function `pins_function`.
- Pins arguments will be ignored from the Component `name` and `settings`
- better json serializer for settings
- added units to names (m,K,G ...)

## 1.1.8

- leaf components (waveguide, bend, mmi ...) have now pins, for circuit simulation

## 1.1.7

- flake8 is passing now
- added flake8 to pre-commit hook
- simpler JSON file for mask metadata mask.tp.json
- added container decorator, can inherit ports, settings, test and data analysis protocols and still have a different name to avoid name collisions
- samples run as part of the test suite, moved samples into pp
- cell sorts kwarg keys by alphabetical order
- added cell tests
- cell accepts max_name_length and ignore_from_name kwargs
- pp.generate_does raises error if component does not exist in factory
- replaces name_W20_L30 by name_hash for cell names > 32
- zz_conn cleaner name using `from pp.cell import clean_name` no slashes in the name
- add_io is a container
- write labels settings in the middle of the component by default, you can always turn it off by adding `config.yml` in your project
- added pytest-regression for component setting and ports

```
with_settings_label: False

```

## 1.1.6

- mask JSON works with cached GDS files for the klayout placer
- added layers to CONFIG['layers']
- write_labels gets layer from `CONFIG['layers']['LABEL']`
- add_padding works over the same component --> this was not a good idea, reverted in 1.1.7 to avoid name collisions
- import_gds can snap points to a design grid

## 1.1.5

- added pre-commit hook for code consistency
- waveguide and bend allow a list of cladding layers
- all layers are defined as tuples using pp.LAYER.WG, pp.LAYER.WGCLAD

## 1.1.4

- bug fixes
- new coupler with less snapping errors
- adding Klayout generic DRC rule deck

## 1.1.1

- first public release

## 1.0.2

- test components using gdshash
- new CLI commands for `pf`
  - pf library lock
  - pf library pull

## 1.0.1

- autoplacer and yaml placer
- mask_merge functions (merge metadata, test protocols)
- added mask samples
- all the mask can be build now from a config.yml in the current directory using `pf mask write`

## 1.0.0

- first release<|MERGE_RESOLUTION|>--- conflicted
+++ resolved
@@ -1,11 +1,5 @@
 # [CHANGELOG](https://keepachangelog.com/en/1.0.0/)
 
-<<<<<<< HEAD
-## 5.24.0
-
-- write sparameters works with arbitrary port naming convention and injection port. `o1@0,o2@0` for meep and tidy3d
--
-=======
 ## 5.46.0
 
 - add spiral heater phase shifter [PR](https://github.com/gdsfactory/gdsfactory/pull/786)
@@ -207,7 +201,6 @@
 - add `csv_to_npz` function in `gf.simulation.convert_sparameters.py` to convert old sims into new ones.
 
 
->>>>>>> 199e37bd
 ## [5.23.1](https://github.com/gdsfactory/gdsfactory/pull/642)
 
 - sort cells by name before writing gds to get a binary equivalent.
